# Changelog

## master / unreleased

* [CHANGE] Experimental Delete Series: Change target flag for purger from `data-purger` to `purger`. #2777
<<<<<<< HEAD
* [CHANGE] Experimental TSDB: The max concurrent queries against the long-term storage, configured via `-experimental.tsdb.bucket-store.max-concurrent`, is now a limit shared across all tenants and not a per-tenant limit anymore. The default value has changed from `20` to `100` and the following new metrics have been added: #2797
  * `cortex_bucket_stores_gate_queries_concurrent_max`
  * `cortex_bucket_stores_gate_queries_in_flight`
  * `cortex_bucket_stores_gate_duration_seconds`
* [CHANGE] Metric `cortex_ingester_flush_reasons` has been renamed to `cortex_ingester_series_flushed_total`, and is now incremented during flush, not when series is enqueued for flushing. #2802
* [CHANGE] Experimental Delete Series: Metric `cortex_purger_oldest_pending_delete_request_age_seconds` would track age of delete requests since they are over their cancellation period instead of their creation time. #2806
=======
>>>>>>> cd9e38db
* [FEATURE] Introduced `ruler.for-outage-tolerance`, Max time to tolerate outage for restoring "for" state of alert. #2783
* [FEATURE] Introduced `ruler.for-grace-period`, Minimum duration between alert and restored "for" state. This is maintained only for alerts with configured "for" time greater than grace period. #2783
* [FEATURE] Introduced `ruler.resend-delay`, Minimum amount of time to wait before resending an alert to Alertmanager. #2783
* [ENHANCEMENT] Experimental: Querier can now optionally query secondary store. This is specified by using `-querier.second-store-engine` option, with values `chunks` or `tsdb`. Standard configuration options for this store are used. Additionally, this querying can be configured to happen only for queries that need data older than `-querier.use-second-store-before-time`. Default value of zero will always query secondary store. #2747
<<<<<<< HEAD
* [ENHANCEMENT] Query-tee: increased the `cortex_querytee_request_duration_seconds` metric buckets granularity. #2799
* [ENHANCEMENT] Query-tee: fail to start if the configured `-backend.preferred` is unknown. #2799
* [ENHANCEMENT] Ruler: Added the following metrics: #2786
  * `cortex_prometheus_notifications_latency_seconds`
  * `cortex_prometheus_notifications_errors_total`
  * `cortex_prometheus_notifications_sent_total`
  * `cortex_prometheus_notifications_dropped_total`
  * `cortex_prometheus_notifications_queue_length`
  * `cortex_prometheus_notifications_queue_capacity`
  * `cortex_prometheus_notifications_alertmanagers_discovered`
* [ENHANCEMENT] The behavior of the `/ready` was changed for the query frontend to indicate when it was ready to accept queries. This is intended for use by a read path load balancer that would want to wait for the frontend to have attached queriers before including it in the backend. #2733
* [ENHANCEMENT] Experimental Delete Series: Add support for deletion of chunks for remaining stores. #2801
* [ENHANCEMENT] Add `-modules` command line flag to list possible values for `-target`. Also, log warning if given target is internal component. #2752
* [ENHANCEMENT] Added `-ingester.flush-on-shutdown-with-wal-enabled` option to enable chunks flushing even when WAL is enabled. #2780
* [ENHANCEMENT] Query-tee: Support for custom API prefix by using `-server.path-prefix` option. #2814
* [ENHANCEMENT] Query-tee: Forward `X-Scope-OrgId` header to backend, if present in the request. #2815
* [ENHANCEMENT] Experimental TSDB: Added `-experimental.tsdb.head-compaction-idle-timeout` option to force compaction of data in memory into a block. #2803
* [ENHANCEMENT] Experimental TSDB: Added support for flushing blocks via `/flush`, `/shutdown` (previously these only worked for chunks storage) and by using `-experimental.tsdb.flush-blocks-on-shutdown` option. #2794
* [BUGFIX] Fixed a bug in the index intersect code causing storage to return more chunks/series than required. #2796
* [BUGFIX] Fixed the number of reported keys in the background cache queue. #2764
* [BUGFIX] Fix race in processing of headers in sharded queries. #2762
* [BUGFIX] Query Frontend: Do not re-split sharded requests around ingester boundaries. #2766
* [BUGFIX] Experimental Delete Series: Fixed a problem with cache generation numbers prefixed to cache keys. #2800

## 1.2.0 / 2020-06-xx
(in progress of release: current release candidate is https://github.com/cortexproject/cortex/releases/tag/v1.2.0-rc.0)
=======
* [BUGFIX] Fixed the number of reported keys in the background cache queue. #2764
* [BUGFIX] Fix race in processing of headers in sharded queries. #2762

## 1.2.0 / 2020-07-01
>>>>>>> cd9e38db

* [CHANGE] Metric `cortex_kv_request_duration_seconds` now includes `name` label to denote which client is being used as well as the `backend` label to denote the KV backend implementation in use. #2648
* [CHANGE] Experimental Ruler: Rule groups persisted to object storage using the experimental API have an updated object key encoding to better handle special characters. Rule groups previously-stored using object storage must be renamed to the new format. #2646
* [CHANGE] Query Frontend now uses Round Robin to choose a tenant queue to service next. #2553
* [CHANGE] `-promql.lookback-delta` is now deprecated and has been replaced by `-querier.lookback-delta` along with `lookback_delta` entry under `querier` in the config file. `-promql.lookback-delta` will be removed in v1.4.0. #2604
* [CHANGE] Experimental TSDB: removed `-experimental.tsdb.bucket-store.binary-index-header-enabled` flag. Now the binary index-header is always enabled.
* [CHANGE] Experimental TSDB: Renamed index-cache metrics to use original metric names from Thanos, as Cortex is not aggregating them in any way: #2627
  * `cortex_<service>_blocks_index_cache_items_evicted_total` => `thanos_store_index_cache_items_evicted_total{name="index-cache"}`
  * `cortex_<service>_blocks_index_cache_items_added_total` => `thanos_store_index_cache_items_added_total{name="index-cache"}`
  * `cortex_<service>_blocks_index_cache_requests_total` => `thanos_store_index_cache_requests_total{name="index-cache"}`
  * `cortex_<service>_blocks_index_cache_items_overflowed_total` => `thanos_store_index_cache_items_overflowed_total{name="index-cache"}`
  * `cortex_<service>_blocks_index_cache_hits_total` => `thanos_store_index_cache_hits_total{name="index-cache"}`
  * `cortex_<service>_blocks_index_cache_items` => `thanos_store_index_cache_items{name="index-cache"}`
  * `cortex_<service>_blocks_index_cache_items_size_bytes` => `thanos_store_index_cache_items_size_bytes{name="index-cache"}`
  * `cortex_<service>_blocks_index_cache_total_size_bytes` => `thanos_store_index_cache_total_size_bytes{name="index-cache"}`
  * `cortex_<service>_blocks_index_cache_memcached_operations_total` =>  `thanos_memcached_operations_total{name="index-cache"}`
  * `cortex_<service>_blocks_index_cache_memcached_operation_failures_total` =>  `thanos_memcached_operation_failures_total{name="index-cache"}`
  * `cortex_<service>_blocks_index_cache_memcached_operation_duration_seconds` =>  `thanos_memcached_operation_duration_seconds{name="index-cache"}`
  * `cortex_<service>_blocks_index_cache_memcached_operation_skipped_total` =>  `thanos_memcached_operation_skipped_total{name="index-cache"}`
* [CHANGE] Experimental TSDB: Renamed metrics in bucket stores: #2627
  * `cortex_<service>_blocks_meta_syncs_total` => `cortex_blocks_meta_syncs_total{component="<service>"}`
  * `cortex_<service>_blocks_meta_sync_failures_total` => `cortex_blocks_meta_sync_failures_total{component="<service>"}`
  * `cortex_<service>_blocks_meta_sync_duration_seconds` => `cortex_blocks_meta_sync_duration_seconds{component="<service>"}`
  * `cortex_<service>_blocks_meta_sync_consistency_delay_seconds` => `cortex_blocks_meta_sync_consistency_delay_seconds{component="<service>"}`
  * `cortex_<service>_blocks_meta_synced` => `cortex_blocks_meta_synced{component="<service>"}`
  * `cortex_<service>_bucket_store_block_loads_total` => `cortex_bucket_store_block_loads_total{component="<service>"}`
  * `cortex_<service>_bucket_store_block_load_failures_total` => `cortex_bucket_store_block_load_failures_total{component="<service>"}`
  * `cortex_<service>_bucket_store_block_drops_total` => `cortex_bucket_store_block_drops_total{component="<service>"}`
  * `cortex_<service>_bucket_store_block_drop_failures_total` => `cortex_bucket_store_block_drop_failures_total{component="<service>"}`
  * `cortex_<service>_bucket_store_blocks_loaded` => `cortex_bucket_store_blocks_loaded{component="<service>"}`
  * `cortex_<service>_bucket_store_series_data_touched` => `cortex_bucket_store_series_data_touched{component="<service>"}`
  * `cortex_<service>_bucket_store_series_data_fetched` => `cortex_bucket_store_series_data_fetched{component="<service>"}`
  * `cortex_<service>_bucket_store_series_data_size_touched_bytes` => `cortex_bucket_store_series_data_size_touched_bytes{component="<service>"}`
  * `cortex_<service>_bucket_store_series_data_size_fetched_bytes` => `cortex_bucket_store_series_data_size_fetched_bytes{component="<service>"}`
  * `cortex_<service>_bucket_store_series_blocks_queried` => `cortex_bucket_store_series_blocks_queried{component="<service>"}`
  * `cortex_<service>_bucket_store_series_get_all_duration_seconds` => `cortex_bucket_store_series_get_all_duration_seconds{component="<service>"}`
  * `cortex_<service>_bucket_store_series_merge_duration_seconds` => `cortex_bucket_store_series_merge_duration_seconds{component="<service>"}`
  * `cortex_<service>_bucket_store_series_refetches_total` => `cortex_bucket_store_series_refetches_total{component="<service>"}`
  * `cortex_<service>_bucket_store_series_result_series` => `cortex_bucket_store_series_result_series{component="<service>"}`
  * `cortex_<service>_bucket_store_cached_postings_compressions_total` => `cortex_bucket_store_cached_postings_compressions_total{component="<service>"}`
  * `cortex_<service>_bucket_store_cached_postings_compression_errors_total` => `cortex_bucket_store_cached_postings_compression_errors_total{component="<service>"}`
  * `cortex_<service>_bucket_store_cached_postings_compression_time_seconds` => `cortex_bucket_store_cached_postings_compression_time_seconds{component="<service>"}`
  * `cortex_<service>_bucket_store_cached_postings_original_size_bytes_total` => `cortex_bucket_store_cached_postings_original_size_bytes_total{component="<service>"}`
  * `cortex_<service>_bucket_store_cached_postings_compressed_size_bytes_total` => `cortex_bucket_store_cached_postings_compressed_size_bytes_total{component="<service>"}`
  * `cortex_<service>_blocks_sync_seconds` => `cortex_bucket_stores_blocks_sync_seconds{component="<service>"}`
  * `cortex_<service>_blocks_last_successful_sync_timestamp_seconds` => `cortex_bucket_stores_blocks_last_successful_sync_timestamp_seconds{component="<service>"}`
* [CHANGE] Available command-line flags are printed to stdout, and only when requested via `-help`. Using invalid flag no longer causes printing of all available flags. #2691
* [CHANGE] Experimental Memberlist ring: randomize gossip node names to avoid conflicts when running multiple clients on the same host, or reusing host names (eg. pods in statefulset). Node name randomization can be disabled by using `-memberlist.randomize-node-name=false`. #2715
* [CHANGE] Memberlist KV client is no longer considered experimental. #2725
* [CHANGE] Experimental Delete Series: Make delete request cancellation duration configurable. #2760
* [CHANGE] Removed `-store.fullsize-chunks` option which was undocumented and unused (it broke ingester hand-overs). #2656
* [CHANGE] Query with no metric name that has previously resulted in HTTP status code 500 now returns status code 422 instead. #2571
* [FEATURE] TLS config options added for GRPC clients in Querier (Query-frontend client & Ingester client), Ruler, Store Gateway, as well as HTTP client in Config store client. #2502
* [FEATURE] The flag `-frontend.max-cache-freshness` is now supported within the limits overrides, to specify per-tenant max cache freshness values. The corresponding YAML config parameter has been changed from `results_cache.max_freshness` to `limits_config.max_cache_freshness`. The legacy YAML config parameter (`results_cache.max_freshness`) will continue to be supported till Cortex release `v1.4.0`. #2609
* [FEATURE] Experimental gRPC Store: Added support to 3rd parties index and chunk stores using gRPC client/server plugin mechanism. #2220
* [FEATURE] Add `-cassandra.table-options` flag to customize table options of Cassandra when creating the index or chunk table. #2575
* [ENHANCEMENT] Propagate GOPROXY value when building `build-image`. This is to help the builders building the code in a Network where default Go proxy is not accessible (e.g. when behind some corporate VPN). #2741
* [ENHANCEMENT] Querier: Added metric `cortex_querier_request_duration_seconds` for all requests to the querier. #2708
* [ENHANCEMENT] Cortex is now built with Go 1.14. #2480 #2749 #2753
* [ENHANCEMENT] Experimental TSDB: added the following metrics to the ingester: #2580 #2583 #2589 #2654
  * `cortex_ingester_tsdb_appender_add_duration_seconds`
  * `cortex_ingester_tsdb_appender_commit_duration_seconds`
  * `cortex_ingester_tsdb_refcache_purge_duration_seconds`
  * `cortex_ingester_tsdb_compactions_total`
  * `cortex_ingester_tsdb_compaction_duration_seconds`
  * `cortex_ingester_tsdb_wal_fsync_duration_seconds`
  * `cortex_ingester_tsdb_wal_page_flushes_total`
  * `cortex_ingester_tsdb_wal_completed_pages_total`
  * `cortex_ingester_tsdb_wal_truncations_failed_total`
  * `cortex_ingester_tsdb_wal_truncations_total`
  * `cortex_ingester_tsdb_wal_writes_failed_total`
  * `cortex_ingester_tsdb_checkpoint_deletions_failed_total`
  * `cortex_ingester_tsdb_checkpoint_deletions_total`
  * `cortex_ingester_tsdb_checkpoint_creations_failed_total`
  * `cortex_ingester_tsdb_checkpoint_creations_total`
  * `cortex_ingester_tsdb_wal_truncate_duration_seconds`
  * `cortex_ingester_tsdb_head_active_appenders`
  * `cortex_ingester_tsdb_head_series_not_found_total`
  * `cortex_ingester_tsdb_head_chunks`
  * `cortex_ingester_tsdb_mmap_chunk_corruptions_total`
  * `cortex_ingester_tsdb_head_chunks_created_total`
  * `cortex_ingester_tsdb_head_chunks_removed_total`
* [ENHANCEMENT] Experimental TSDB: added metrics useful to alert on critical conditions of the blocks storage: #2573
  * `cortex_compactor_last_successful_run_timestamp_seconds`
  * `cortex_querier_blocks_last_successful_sync_timestamp_seconds` (when store-gateway is disabled)
  * `cortex_querier_blocks_last_successful_scan_timestamp_seconds` (when store-gateway is enabled)
  * `cortex_storegateway_blocks_last_successful_sync_timestamp_seconds`
* [ENHANCEMENT] Experimental TSDB: added the flag `-experimental.tsdb.wal-compression-enabled` to allow to enable TSDB WAL compression. #2585
* [ENHANCEMENT] Experimental TSDB: Querier and store-gateway components can now use so-called "caching bucket", which can currently cache fetched chunks into shared memcached server. #2572
* [ENHANCEMENT] Ruler: Automatically remove unhealthy rulers from the ring. #2587
* [ENHANCEMENT] Query-tee: added support to `/metadata`, `/alerts`, and `/rules` endpoints #2600
* [ENHANCEMENT] Query-tee: added support to query results comparison between two different backends. The comparison is disabled by default and can be enabled via `-proxy.compare-responses=true`. #2611
* [ENHANCEMENT] Query-tee: improved the query-tee to not wait all backend responses before sending back the response to the client. The query-tee now sends back to the client first successful response, while honoring the `-backend.preferred` option. #2702
* [ENHANCEMENT] Thanos and Prometheus upgraded. #2602 #2604 #2634 #2659 #2686 #2756
  * TSDB now holds less WAL files after Head Truncation.
  * TSDB now does memory-mapping of Head chunks and reduces memory usage.
* [ENHANCEMENT] Experimental TSDB: decoupled blocks deletion from blocks compaction in the compactor, so that blocks deletion is not blocked by a busy compactor. The following metrics have been added: #2623
  * `cortex_compactor_block_cleanup_started_total`
  * `cortex_compactor_block_cleanup_completed_total`
  * `cortex_compactor_block_cleanup_failed_total`
  * `cortex_compactor_block_cleanup_last_successful_run_timestamp_seconds`
* [ENHANCEMENT] Experimental TSDB: Use shared cache for metadata. This is especially useful when running multiple querier and store-gateway components to reduce number of object store API calls. #2626 #2640
* [ENHANCEMENT] Experimental TSDB: when `-querier.query-store-after` is configured and running the experimental blocks storage, the time range of the query sent to the store is now manipulated to ensure the query end time is not more recent than 'now - query-store-after'. #2642
* [ENHANCEMENT] Experimental TSDB: small performance improvement in concurrent usage of RefCache, used during samples ingestion. #2651
* [ENHANCEMENT] The following endpoints now respond appropriately to an `Accepts` header with the value `application/json` #2673
  * `/distributor/all_user_stats`
  * `/distributor/ha_tracker`
  * `/ingester/ring`
  * `/store-gateway/ring`
  * `/compactor/ring`
  * `/ruler/ring`
  * `/services`
* [ENHANCEMENT] Experimental Cassandra backend: Add `-cassandra.num-connections` to allow increasing the number of TCP connections to each Cassandra server. #2666
* [ENHANCEMENT] Experimental Cassandra backend: Use separate Cassandra clients and connections for reads and writes. #2666
* [ENHANCEMENT] Experimental Cassandra backend: Add `-cassandra.reconnect-interval` to allow specifying the reconnect interval to a Cassandra server that has been marked `DOWN` by the gocql driver. Also change the default value of the reconnect interval from `60s` to `1s`. #2687
* [ENHANCEMENT] Experimental Cassandra backend: Add option `-cassandra.convict-hosts-on-failure=false` to not convict host of being down when a request fails. #2684
* [ENHANCEMENT] Experimental TSDB: Applied a jitter to the period bucket scans in order to better distribute bucket operations over the time and increase the probability of hitting the shared cache (if configured). #2693
* [ENHANCEMENT] Experimental TSDB: Series limit per user and per metric now work in TSDB blocks. #2676
* [ENHANCEMENT] Experimental Memberlist: Added ability to periodically rejoin the memberlist cluster. #2724
* [ENHANCEMENT] Experimental Delete Series: Added the following metrics for monitoring processing of delete requests: #2730
  - `cortex_purger_load_pending_requests_attempts_total`: Number of attempts that were made to load pending requests with status.
  - `cortex_purger_oldest_pending_delete_request_age_seconds`: Age of oldest pending delete request in seconds.
  - `cortex_purger_pending_delete_requests_count`: Count of requests which are in process or are ready to be processed.
* [ENHANCEMENT] Experimental TSDB: Improved compactor to hard-delete also partial blocks with an deletion mark (even if the deletion mark threshold has not been reached). #2751
* [ENHANCEMENT] Experimental TSDB: Introduced a consistency check done by the querier to ensure all expected blocks have been queried via the store-gateway. If a block is missing on a store-gateway, the querier retries fetching series from missing blocks up to 3 times. If the consistency check fails once all retries have been exhausted, the query execution fails. The following metrics have been added: #2593 #2630 #2689 #2695
  * `cortex_querier_blocks_consistency_checks_total`
  * `cortex_querier_blocks_consistency_checks_failed_total`
  * `cortex_querier_storegateway_refetches_per_query`
* [ENHANCEMENT] Delete requests can now be canceled #2555
* [ENHANCEMENT] Table manager can now provision tables for delete store #2546
* [BUGFIX] Ruler: Ensure temporary rule files with special characters are properly mapped and cleaned up. #2506
* [BUGFIX] Fixes #2411, Ensure requests are properly routed to the prometheus api embedded in the query if `-server.path-prefix` is set. #2372
* [BUGFIX] Experimental TSDB: fixed chunk data corruption when querying back series using the experimental blocks storage. #2400
* [BUGFIX] Fixed collection of tracing spans from Thanos components used internally. #2655
* [BUGFIX] Experimental TSDB: fixed memory leak in ingesters. #2586
* [BUGFIX] QueryFrontend: fixed a situation where HTTP error is ignored and an incorrect status code is set. #2590
* [BUGFIX] Ingester: Fix an ingester starting up in the JOINING state and staying there forever. #2565
* [BUGFIX] QueryFrontend: fixed a panic (`integer divide by zero`) in the query-frontend. The query-frontend now requires the `-querier.default-evaluation-interval` config to be set to the same value of the querier. #2614
* [BUGFIX] Experimental TSDB: when the querier receives a `/series` request with a time range older than the data stored in the ingester, it now ignores the requested time range and returns known series anyway instead of returning an empty response. This aligns the behaviour with the chunks storage. #2617
* [BUGFIX] Cassandra: fixed an edge case leading to an invalid CQL query when querying the index on a Cassandra store. #2639
* [BUGFIX] Ingester: increment series per metric when recovering from WAL or transfer. #2674
<<<<<<< HEAD
* [BUGFIX] Fixed `wrong number of arguments for 'mget' command` Redis error when a query has no chunks to lookup from storage. #2700
=======
* [BUGFIX] Fixed `wrong number of arguments for 'mget' command` Redis error when a query has no chunks to lookup from storage. #2700 #2796
>>>>>>> cd9e38db
* [BUGFIX] Ingester: Automatically remove old tmp checkpoints, fixing a potential disk space leak after an ingester crashes. #2726

## 1.1.0 / 2020-05-21

This release brings the usual mix of bugfixes and improvements. The biggest change is that WAL support for chunks is now considered to be production-ready!

Please make sure to review renamed metrics, and update your dashboards and alerts accordingly.

* [CHANGE] Added v1 API routes documented in #2327. #2372
  * Added `-http.alertmanager-http-prefix` flag which allows the configuration of the path where the Alertmanager API and UI can be reached. The default is set to `/alertmanager`.
  * Added `-http.prometheus-http-prefix` flag which allows the configuration of the path where the Prometheus API and UI can be reached. The default is set to `/prometheus`.
  * Updated the index hosted at the root prefix to point to the updated routes.
  * Legacy routes hardcoded with the `/api/prom` prefix now respect the `-http.prefix` flag.
* [CHANGE] The metrics `cortex_distributor_ingester_appends_total` and `distributor_ingester_append_failures_total` now include a `type` label to differentiate between `samples` and `metadata`. #2336
* [CHANGE] The metrics for number of chunks and bytes flushed to the chunk store are renamed. Note that previous metrics were counted pre-deduplication, while new metrics are counted after deduplication. #2463
  * `cortex_ingester_chunks_stored_total` > `cortex_chunk_store_stored_chunks_total`
  * `cortex_ingester_chunk_stored_bytes_total` > `cortex_chunk_store_stored_chunk_bytes_total`
* [CHANGE] Experimental TSDB: renamed blocks meta fetcher metrics: #2375
  * `cortex_querier_bucket_store_blocks_meta_syncs_total` > `cortex_querier_blocks_meta_syncs_total`
  * `cortex_querier_bucket_store_blocks_meta_sync_failures_total` > `cortex_querier_blocks_meta_sync_failures_total`
  * `cortex_querier_bucket_store_blocks_meta_sync_duration_seconds` > `cortex_querier_blocks_meta_sync_duration_seconds`
  * `cortex_querier_bucket_store_blocks_meta_sync_consistency_delay_seconds` > `cortex_querier_blocks_meta_sync_consistency_delay_seconds`
* [CHANGE] Experimental TSDB: Modified default values for `compactor.deletion-delay` option from 48h to 12h and `-experimental.tsdb.bucket-store.ignore-deletion-marks-delay` from 24h to 6h. #2414
* [CHANGE] WAL: Default value of `-ingester.checkpoint-enabled` changed to `true`. #2416
* [CHANGE] `trace_id` field in log files has been renamed to `traceID`. #2518
* [CHANGE] Slow query log has a different output now. Previously used `url` field has been replaced with `host` and `path`, and query parameters are logged as individual log fields with `qs_` prefix. #2520
* [CHANGE] WAL: WAL and checkpoint compression is now disabled. #2436
* [CHANGE] Update in dependency `go-kit/kit` from `v0.9.0` to `v0.10.0`. HTML escaping disabled in JSON Logger. #2535
* [CHANGE] Experimental TSDB: Removed `cortex_<service>_` prefix from Thanos objstore metrics and added `component` label to distinguish which Cortex component is doing API calls to the object storage when running in single-binary mode: #2568
  - `cortex_<service>_thanos_objstore_bucket_operations_total` renamed to `thanos_objstore_bucket_operations_total{component="<name>"}`
  - `cortex_<service>_thanos_objstore_bucket_operation_failures_total` renamed to `thanos_objstore_bucket_operation_failures_total{component="<name>"}`
  - `cortex_<service>_thanos_objstore_bucket_operation_duration_seconds` renamed to `thanos_objstore_bucket_operation_duration_seconds{component="<name>"}`
  - `cortex_<service>_thanos_objstore_bucket_last_successful_upload_time` renamed to `thanos_objstore_bucket_last_successful_upload_time{component="<name>"}`
* [CHANGE] FIFO cache: The `-<prefix>.fifocache.size` CLI flag has been renamed to `-<prefix>.fifocache.max-size-items` as well as its YAML config option `size` renamed to `max_size_items`. #2319
* [FEATURE] Ruler: The `-ruler.evaluation-delay` flag was added to allow users to configure a default evaluation delay for all rules in cortex. The default value is 0 which is the current behavior. #2423
* [FEATURE] Experimental: Added a new object storage client for OpenStack Swift. #2440
* [FEATURE] TLS config options added to the Server. #2535
* [FEATURE] Experimental: Added support for `/api/v1/metadata` Prometheus-based endpoint. #2549
* [FEATURE] Add ability to limit concurrent queries to Cassandra with `-cassandra.query-concurrency` flag. #2562
* [FEATURE] Experimental TSDB: Introduced store-gateway service used by the experimental blocks storage to load and query blocks. The store-gateway optionally supports blocks sharding and replication via a dedicated hash ring, configurable via `-experimental.store-gateway.sharding-enabled` and `-experimental.store-gateway.sharding-ring.*` flags. The following metrics have been added: #2433 #2458 #2469 #2523
  * `cortex_querier_storegateway_instances_hit_per_query`
* [ENHANCEMENT] Experimental TSDB: sample ingestion errors are now reported via existing `cortex_discarded_samples_total` metric. #2370
* [ENHANCEMENT] Failures on samples at distributors and ingesters return the first validation error as opposed to the last. #2383
* [ENHANCEMENT] Experimental TSDB: Added `cortex_querier_blocks_meta_synced`, which reflects current state of synced blocks over all tenants. #2392
* [ENHANCEMENT] Added `cortex_distributor_latest_seen_sample_timestamp_seconds` metric to see how far behind Prometheus servers are in sending data. #2371
* [ENHANCEMENT] FIFO cache to support eviction based on memory usage. Added `-<prefix>.fifocache.max-size-bytes` CLI flag and YAML config option `max_size_bytes` to specify memory limit of the cache. #2319, #2527
* [ENHANCEMENT] Added `-querier.worker-match-max-concurrent`. Force worker concurrency to match the `-querier.max-concurrent` option.  Overrides `-querier.worker-parallelism`.  #2456
* [ENHANCEMENT] Added the following metrics for monitoring delete requests: #2445
  - `cortex_purger_delete_requests_received_total`: Number of delete requests received per user.
  - `cortex_purger_delete_requests_processed_total`: Number of delete requests processed per user.
  - `cortex_purger_delete_requests_chunks_selected_total`: Number of chunks selected while building delete plans per user.
  - `cortex_purger_delete_requests_processing_failures_total`: Number of delete requests processing failures per user.
* [ENHANCEMENT] Single Binary: Added query-frontend to the single binary.  Single binary users will now benefit from various query-frontend features.  Primarily: sharding, parallelization, load shedding, additional caching (if configured), and query retries. #2437
* [ENHANCEMENT] Allow 1w (where w denotes week) and 1y (where y denotes year) when setting `-store.cache-lookups-older-than` and `-store.max-look-back-period`. #2454
* [ENHANCEMENT] Optimize index queries for matchers using "a|b|c"-type regex. #2446 #2475
* [ENHANCEMENT] Added per tenant metrics for queries and chunks and bytes read from chunk store: #2463
  * `cortex_chunk_store_fetched_chunks_total` and `cortex_chunk_store_fetched_chunk_bytes_total`
  * `cortex_query_frontend_queries_total` (per tenant queries counted by the frontend)
* [ENHANCEMENT] WAL: New metrics `cortex_ingester_wal_logged_bytes_total` and `cortex_ingester_checkpoint_logged_bytes_total` added to track total bytes logged to disk for WAL and checkpoints. #2497
* [ENHANCEMENT] Add de-duplicated chunks counter `cortex_chunk_store_deduped_chunks_total` which counts every chunk not sent to the store because it was already sent by another replica. #2485
* [ENHANCEMENT] Query-frontend now also logs the POST data of long queries. #2481
* [ENHANCEMENT] WAL: Ingester WAL records now have type header and the custom WAL records have been replaced by Prometheus TSDB's WAL records. Old records will not be supported from 1.3 onwards. Note: once this is deployed, you cannot downgrade without data loss. #2436
* [ENHANCEMENT] Redis Cache: Added `idle_timeout`, `wait_on_pool_exhaustion` and `max_conn_lifetime` options to redis cache configuration. #2550
* [ENHANCEMENT] WAL: the experimental tag has been removed on the WAL in ingesters. #2560
* [ENHANCEMENT] Use newer AWS API for paginated queries - removes 'Deprecated' message from logfiles. #2452
* [ENHANCEMENT] Experimental memberlist: Add retry with backoff on memberlist join other members. #2705
* [ENHANCEMENT] Experimental TSDB: when the store-gateway sharding is enabled, unhealthy store-gateway instances are automatically removed from the ring after 10 consecutive `-experimental.store-gateway.sharding-ring.heartbeat-timeout` periods. #2526
* [BUGFIX] Ruler: Ensure temporary rule files with special characters are properly mapped and cleaned up. #2506
* [BUGFIX] Ensure requests are properly routed to the prometheus api embedded in the query if `-server.path-prefix` is set. Fixes #2411. #2372
* [BUGFIX] Experimental TSDB: Fixed chunk data corruption when querying back series using the experimental blocks storage. #2400
* [BUGFIX] Cassandra Storage: Fix endpoint TLS host verification. #2109
* [BUGFIX] Experimental TSDB: Fixed response status code from `422` to `500` when an error occurs while iterating chunks with the experimental blocks storage. #2402
* [BUGFIX] Ring: Fixed a situation where upgrading from pre-1.0 cortex with a rolling strategy caused new 1.0 ingesters to lose their zone value in the ring until manually forced to re-register. #2404
* [BUGFIX] Distributor: `/all_user_stats` now show API and Rule Ingest Rate correctly. #2457
* [BUGFIX] Fixed `version`, `revision` and `branch` labels exported by the `cortex_build_info` metric. #2468
* [BUGFIX] QueryFrontend: fixed a situation where span context missed when downstream_url is used. #2539
* [BUGFIX] Querier: Fixed a situation where querier would crash because of an unresponsive frontend instance. #2569

## 1.0.1 / 2020-04-23

* [BUGFIX] Fix gaps when querying ingesters with replication factor = 3 and 2 ingesters in the cluster. #2503

## 1.0.0 / 2020-04-02

This is the first major release of Cortex. We made a lot of **breaking changes** in this release which have been detailed below. Please also see the stability guarantees we provide as part of a major release: https://cortexmetrics.io/docs/configuration/v1guarantees/

* [CHANGE] Remove the following deprecated flags: #2339
  - `-metrics.error-rate-query` (use `-metrics.write-throttle-query` instead).
  - `-store.cardinality-cache-size` (use `-store.index-cache-read.enable-fifocache` and `-store.index-cache-read.fifocache.size` instead).
  - `-store.cardinality-cache-validity` (use `-store.index-cache-read.enable-fifocache` and `-store.index-cache-read.fifocache.duration` instead).
  - `-distributor.limiter-reload-period` (flag unused)
  - `-ingester.claim-on-rollout` (flag unused)
  - `-ingester.normalise-tokens` (flag unused)
* [CHANGE] Renamed YAML file options to be more consistent. See [full config file changes below](#config-file-breaking-changes). #2273
* [CHANGE] AWS based autoscaling has been removed. You can only use metrics based autoscaling now. `-applicationautoscaling.url` has been removed. See https://cortexmetrics.io/docs/production/aws/#dynamodb-capacity-provisioning on how to migrate. #2328
* [CHANGE] Renamed the `memcache.write-back-goroutines` and `memcache.write-back-buffer` flags to `background.write-back-concurrency` and `background.write-back-buffer`. This affects the following flags: #2241
  - `-frontend.memcache.write-back-buffer` --> `-frontend.background.write-back-buffer`
  - `-frontend.memcache.write-back-goroutines` --> `-frontend.background.write-back-concurrency`
  - `-store.index-cache-read.memcache.write-back-buffer` --> `-store.index-cache-read.background.write-back-buffer`
  - `-store.index-cache-read.memcache.write-back-goroutines` --> `-store.index-cache-read.background.write-back-concurrency`
  - `-store.index-cache-write.memcache.write-back-buffer` --> `-store.index-cache-write.background.write-back-buffer`
  - `-store.index-cache-write.memcache.write-back-goroutines` --> `-store.index-cache-write.background.write-back-concurrency`
  - `-memcache.write-back-buffer` --> `-store.chunks-cache.background.write-back-buffer`. Note the next change log for the difference.
  - `-memcache.write-back-goroutines` --> `-store.chunks-cache.background.write-back-concurrency`. Note the next change log for the difference.

* [CHANGE] Renamed the chunk cache flags to have `store.chunks-cache.` as prefix. This means the following flags have been changed: #2241
  - `-cache.enable-fifocache` --> `-store.chunks-cache.cache.enable-fifocache`
  - `-default-validity` --> `-store.chunks-cache.default-validity`
  - `-fifocache.duration` --> `-store.chunks-cache.fifocache.duration`
  - `-fifocache.size` --> `-store.chunks-cache.fifocache.size`
  - `-memcache.write-back-buffer` --> `-store.chunks-cache.background.write-back-buffer`. Note the previous change log for the difference.
  - `-memcache.write-back-goroutines` --> `-store.chunks-cache.background.write-back-concurrency`. Note the previous change log for the difference.
  - `-memcached.batchsize` --> `-store.chunks-cache.memcached.batchsize`
  - `-memcached.consistent-hash` --> `-store.chunks-cache.memcached.consistent-hash`
  - `-memcached.expiration` --> `-store.chunks-cache.memcached.expiration`
  - `-memcached.hostname` --> `-store.chunks-cache.memcached.hostname`
  - `-memcached.max-idle-conns` --> `-store.chunks-cache.memcached.max-idle-conns`
  - `-memcached.parallelism` --> `-store.chunks-cache.memcached.parallelism`
  - `-memcached.service` --> `-store.chunks-cache.memcached.service`
  - `-memcached.timeout` --> `-store.chunks-cache.memcached.timeout`
  - `-memcached.update-interval` --> `-store.chunks-cache.memcached.update-interval`
  - `-redis.enable-tls` --> `-store.chunks-cache.redis.enable-tls`
  - `-redis.endpoint` --> `-store.chunks-cache.redis.endpoint`
  - `-redis.expiration` --> `-store.chunks-cache.redis.expiration`
  - `-redis.max-active-conns` --> `-store.chunks-cache.redis.max-active-conns`
  - `-redis.max-idle-conns` --> `-store.chunks-cache.redis.max-idle-conns`
  - `-redis.password` --> `-store.chunks-cache.redis.password`
  - `-redis.timeout` --> `-store.chunks-cache.redis.timeout`
* [CHANGE] Rename the `-store.chunk-cache-stubs` to `-store.chunks-cache.cache-stubs` to be more inline with above. #2241
* [CHANGE] Change prefix of flags `-dynamodb.periodic-table.*` to `-table-manager.index-table.*`. #2359
* [CHANGE] Change prefix of flags `-dynamodb.chunk-table.*` to `-table-manager.chunk-table.*`. #2359
* [CHANGE] Change the following flags: #2359
  - `-dynamodb.poll-interval` --> `-table-manager.poll-interval`
  - `-dynamodb.periodic-table.grace-period` --> `-table-manager.periodic-table.grace-period`
* [CHANGE] Renamed the following flags: #2273
  - `-dynamodb.chunk.gang.size` --> `-dynamodb.chunk-gang-size`
  - `-dynamodb.chunk.get.max.parallelism` --> `-dynamodb.chunk-get-max-parallelism`
* [CHANGE] Don't support mixed time units anymore for duration. For example, 168h5m0s doesn't work anymore, please use just one unit (s|m|h|d|w|y). #2252
* [CHANGE] Utilize separate protos for rule state and storage. Experimental ruler API will not be functional until the rollout is complete. #2226
* [CHANGE] Frontend worker in querier now starts after all Querier module dependencies are started. This fixes issue where frontend worker started to send queries to querier before it was ready to serve them (mostly visible when using experimental blocks storage). #2246
* [CHANGE] Lifecycler component now enters Failed state on errors, and doesn't exit the process. (Important if you're vendoring Cortex and use Lifecycler) #2251
* [CHANGE] `/ready` handler now returns 200 instead of 204. #2330
* [CHANGE] Better defaults for the following options: #2344
  - `-<prefix>.consul.consistent-reads`: Old default: `true`, new default: `false`. This reduces the load on Consul.
  - `-<prefix>.consul.watch-rate-limit`: Old default: 0, new default: 1. This rate limits the reads to 1 per second. Which is good enough for ring watches.
  - `-distributor.health-check-ingesters`: Old default: `false`, new default: `true`.
  - `-ingester.max-stale-chunk-idle`: Old default: 0, new default: 2m. This lets us expire series that we know are stale early.
  - `-ingester.spread-flushes`: Old default: false, new default: true. This allows to better de-duplicate data and use less space.
  - `-ingester.chunk-age-jitter`: Old default: 20mins, new default: 0. This is to enable the `-ingester.spread-flushes` to true.
  - `-<prefix>.memcached.batchsize`: Old default: 0, new default: 1024. This allows batching of requests and keeps the concurrent requests low.
  - `-<prefix>.memcached.consistent-hash`: Old default: false, new default: true. This allows for better cache hits when the memcaches are scaled up and down.
  - `-querier.batch-iterators`: Old default: false, new default: true.
  - `-querier.ingester-streaming`: Old default: false, new default: true.
* [CHANGE] Experimental TSDB: Added `-experimental.tsdb.bucket-store.postings-cache-compression-enabled` to enable postings compression when storing to cache. #2335
* [CHANGE] Experimental TSDB: Added `-compactor.deletion-delay`, which is time before a block marked for deletion is deleted from bucket. If not 0, blocks will be marked for deletion and compactor component will delete blocks marked for deletion from the bucket. If delete-delay is 0, blocks will be deleted straight away. Note that deleting blocks immediately can cause query failures, if store gateway / querier still has the block loaded, or compactor is ignoring the deletion because it's compacting the block at the same time. Default value is 48h. #2335
* [CHANGE] Experimental TSDB: Added `-experimental.tsdb.bucket-store.index-cache.postings-compression-enabled`, to set duration after which the blocks marked for deletion will be filtered out while fetching blocks used for querying. This option allows querier to ignore blocks that are marked for deletion with some delay. This ensures store can still serve blocks that are meant to be deleted but do not have a replacement yet. Default is 24h, half of the default value for `-compactor.deletion-delay`. #2335
* [CHANGE] Experimental TSDB: Added `-experimental.tsdb.bucket-store.index-cache.memcached.max-item-size` to control maximum size of item that is stored to memcached. Defaults to 1 MiB. #2335
* [FEATURE] Added experimental storage API to the ruler service that is enabled when the `-experimental.ruler.enable-api` is set to true #2269
  * `-ruler.storage.type` flag now allows `s3`,`gcs`, and `azure` values
  * `-ruler.storage.(s3|gcs|azure)` flags exist to allow the configuration of object clients set for rule storage
* [CHANGE] Renamed table manager metrics. #2307 #2359
  * `cortex_dynamo_sync_tables_seconds` -> `cortex_table_manager_sync_duration_seconds`
  * `cortex_dynamo_table_capacity_units` -> `cortex_table_capacity_units`
* [FEATURE] Flusher target to flush the WAL. #2075
  * `-flusher.wal-dir` for the WAL directory to recover from.
  * `-flusher.concurrent-flushes` for number of concurrent flushes.
  * `-flusher.flush-op-timeout` is duration after which a flush should timeout.
* [FEATURE] Ingesters can now have an optional availability zone set, to ensure metric replication is distributed across zones. This is set via the `-ingester.availability-zone` flag or the `availability_zone` field in the config file. #2317
* [ENHANCEMENT] Better re-use of connections to DynamoDB and S3. #2268
* [ENHANCEMENT] Reduce number of goroutines used while executing a single index query. #2280
* [ENHANCEMENT] Experimental TSDB: Add support for local `filesystem` backend. #2245
* [ENHANCEMENT] Experimental TSDB: Added memcached support for the TSDB index cache. #2290
* [ENHANCEMENT] Experimental TSDB: Removed gRPC server to communicate between querier and BucketStore. #2324
* [ENHANCEMENT] Allow 1w (where w denotes week) and 1y (where y denotes year) when setting table period and retention. #2252
* [ENHANCEMENT] Added FIFO cache metrics for current number of entries and memory usage. #2270
* [ENHANCEMENT] Output all config fields to /config API, including those with empty value. #2209
* [ENHANCEMENT] Add "missing_metric_name" and "metric_name_invalid" reasons to cortex_discarded_samples_total metric. #2346
* [ENHANCEMENT] Experimental TSDB: sample ingestion errors are now reported via existing `cortex_discarded_samples_total` metric. #2370
* [BUGFIX] Ensure user state metrics are updated if a transfer fails. #2338
* [BUGFIX] Fixed etcd client keepalive settings. #2278
* [BUGFIX] Register the metrics of the WAL. #2295
* [BUXFIX] Experimental TSDB: fixed error handling when ingesting out of bound samples. #2342

### Known issues

- This experimental blocks storage in Cortex `1.0.0` has a bug which may lead to the error `cannot iterate chunk for series` when running queries. This bug has been fixed in #2400. If you're running the experimental blocks storage, please build Cortex from `master`.

### Config file breaking changes

In this section you can find a config file diff showing the breaking changes introduced in Cortex. You can also find the [full configuration file reference doc](https://cortexmetrics.io/docs/configuration/configuration-file/) in the website.

```diff
### ingester_config

 # Period with which to attempt to flush chunks.
 # CLI flag: -ingester.flush-period
-[flushcheckperiod: <duration> | default = 1m0s]
+[flush_period: <duration> | default = 1m0s]

 # Period chunks will remain in memory after flushing.
 # CLI flag: -ingester.retain-period
-[retainperiod: <duration> | default = 5m0s]
+[retain_period: <duration> | default = 5m0s]

 # Maximum chunk idle time before flushing.
 # CLI flag: -ingester.max-chunk-idle
-[maxchunkidle: <duration> | default = 5m0s]
+[max_chunk_idle_time: <duration> | default = 5m0s]

 # Maximum chunk idle time for chunks terminating in stale markers before
 # flushing. 0 disables it and a stale series is not flushed until the
 # max-chunk-idle timeout is reached.
 # CLI flag: -ingester.max-stale-chunk-idle
-[maxstalechunkidle: <duration> | default = 0s]
+[max_stale_chunk_idle_time: <duration> | default = 2m0s]

 # Timeout for individual flush operations.
 # CLI flag: -ingester.flush-op-timeout
-[flushoptimeout: <duration> | default = 1m0s]
+[flush_op_timeout: <duration> | default = 1m0s]

 # Maximum chunk age before flushing.
 # CLI flag: -ingester.max-chunk-age
-[maxchunkage: <duration> | default = 12h0m0s]
+[max_chunk_age: <duration> | default = 12h0m0s]

-# Range of time to subtract from MaxChunkAge to spread out flushes
+# Range of time to subtract from -ingester.max-chunk-age to spread out flushes
 # CLI flag: -ingester.chunk-age-jitter
-[chunkagejitter: <duration> | default = 20m0s]
+[chunk_age_jitter: <duration> | default = 0]

 # Number of concurrent goroutines flushing to dynamodb.
 # CLI flag: -ingester.concurrent-flushes
-[concurrentflushes: <int> | default = 50]
+[concurrent_flushes: <int> | default = 50]

-# If true, spread series flushes across the whole period of MaxChunkAge
+# If true, spread series flushes across the whole period of
+# -ingester.max-chunk-age.
 # CLI flag: -ingester.spread-flushes
-[spreadflushes: <boolean> | default = false]
+[spread_flushes: <boolean> | default = true]

 # Period with which to update the per-user ingestion rates.
 # CLI flag: -ingester.rate-update-period
-[rateupdateperiod: <duration> | default = 15s]
+[rate_update_period: <duration> | default = 15s]


### querier_config

 # The maximum number of concurrent queries.
 # CLI flag: -querier.max-concurrent
-[maxconcurrent: <int> | default = 20]
+[max_concurrent: <int> | default = 20]

 # Use batch iterators to execute query, as opposed to fully materialising the
 # series in memory.  Takes precedent over the -querier.iterators flag.
 # CLI flag: -querier.batch-iterators
-[batchiterators: <boolean> | default = false]
+[batch_iterators: <boolean> | default = true]

 # Use streaming RPCs to query ingester.
 # CLI flag: -querier.ingester-streaming
-[ingesterstreaming: <boolean> | default = false]
+[ingester_streaming: <boolean> | default = true]

 # Maximum number of samples a single query can load into memory.
 # CLI flag: -querier.max-samples
-[maxsamples: <int> | default = 50000000]
+[max_samples: <int> | default = 50000000]

 # The default evaluation interval or step size for subqueries.
 # CLI flag: -querier.default-evaluation-interval
-[defaultevaluationinterval: <duration> | default = 1m0s]
+[default_evaluation_interval: <duration> | default = 1m0s]

### query_frontend_config

 # URL of downstream Prometheus.
 # CLI flag: -frontend.downstream-url
-[downstream: <string> | default = ""]
+[downstream_url: <string> | default = ""]


### ruler_config

 # URL of alerts return path.
 # CLI flag: -ruler.external.url
-[externalurl: <url> | default = ]
+[external_url: <url> | default = ]

 # How frequently to evaluate rules
 # CLI flag: -ruler.evaluation-interval
-[evaluationinterval: <duration> | default = 1m0s]
+[evaluation_interval: <duration> | default = 1m0s]

 # How frequently to poll for rule changes
 # CLI flag: -ruler.poll-interval
-[pollinterval: <duration> | default = 1m0s]
+[poll_interval: <duration> | default = 1m0s]

-storeconfig:
+storage:

 # file path to store temporary rule files for the prometheus rule managers
 # CLI flag: -ruler.rule-path
-[rulepath: <string> | default = "/rules"]
+[rule_path: <string> | default = "/rules"]

 # URL of the Alertmanager to send notifications to.
 # CLI flag: -ruler.alertmanager-url
-[alertmanagerurl: <url> | default = ]
+[alertmanager_url: <url> | default = ]

 # Use DNS SRV records to discover alertmanager hosts.
 # CLI flag: -ruler.alertmanager-discovery
-[alertmanagerdiscovery: <boolean> | default = false]
+[enable_alertmanager_discovery: <boolean> | default = false]

 # How long to wait between refreshing alertmanager hosts.
 # CLI flag: -ruler.alertmanager-refresh-interval
-[alertmanagerrefreshinterval: <duration> | default = 1m0s]
+[alertmanager_refresh_interval: <duration> | default = 1m0s]

 # If enabled requests to alertmanager will utilize the V2 API.
 # CLI flag: -ruler.alertmanager-use-v2
-[alertmanangerenablev2api: <boolean> | default = false]
+[enable_alertmanager_v2: <boolean> | default = false]

 # Capacity of the queue for notifications to be sent to the Alertmanager.
 # CLI flag: -ruler.notification-queue-capacity
-[notificationqueuecapacity: <int> | default = 10000]
+[notification_queue_capacity: <int> | default = 10000]

 # HTTP timeout duration when sending notifications to the Alertmanager.
 # CLI flag: -ruler.notification-timeout
-[notificationtimeout: <duration> | default = 10s]
+[notification_timeout: <duration> | default = 10s]

 # Distribute rule evaluation using ring backend
 # CLI flag: -ruler.enable-sharding
-[enablesharding: <boolean> | default = false]
+[enable_sharding: <boolean> | default = false]

 # Time to spend searching for a pending ruler when shutting down.
 # CLI flag: -ruler.search-pending-for
-[searchpendingfor: <duration> | default = 5m0s]
+[search_pending_for: <duration> | default = 5m0s]

 # Period with which to attempt to flush rule groups.
 # CLI flag: -ruler.flush-period
-[flushcheckperiod: <duration> | default = 1m0s]
+[flush_period: <duration> | default = 1m0s]

### alertmanager_config

 # Base path for data storage.
 # CLI flag: -alertmanager.storage.path
-[datadir: <string> | default = "data/"]
+[data_dir: <string> | default = "data/"]

 # will be used to prefix all HTTP endpoints served by Alertmanager. If omitted,
 # relevant URL components will be derived automatically.
 # CLI flag: -alertmanager.web.external-url
-[externalurl: <url> | default = ]
+[external_url: <url> | default = ]

 # How frequently to poll Cortex configs
 # CLI flag: -alertmanager.configs.poll-interval
-[pollinterval: <duration> | default = 15s]
+[poll_interval: <duration> | default = 15s]

 # Listen address for cluster.
 # CLI flag: -cluster.listen-address
-[clusterbindaddr: <string> | default = "0.0.0.0:9094"]
+[cluster_bind_address: <string> | default = "0.0.0.0:9094"]

 # Explicit address to advertise in cluster.
 # CLI flag: -cluster.advertise-address
-[clusteradvertiseaddr: <string> | default = ""]
+[cluster_advertise_address: <string> | default = ""]

 # Time to wait between peers to send notifications.
 # CLI flag: -cluster.peer-timeout
-[peertimeout: <duration> | default = 15s]
+[peer_timeout: <duration> | default = 15s]

 # Filename of fallback config to use if none specified for instance.
 # CLI flag: -alertmanager.configs.fallback
-[fallbackconfigfile: <string> | default = ""]
+[fallback_config_file: <string> | default = ""]

 # Root of URL to generate if config is http://internal.monitor
 # CLI flag: -alertmanager.configs.auto-webhook-root
-[autowebhookroot: <string> | default = ""]
+[auto_webhook_root: <string> | default = ""]

### table_manager_config

-store:
+storage:

-# How frequently to poll DynamoDB to learn our capacity.
-# CLI flag: -dynamodb.poll-interval
-[dynamodb_poll_interval: <duration> | default = 2m0s]
+# How frequently to poll backend to learn our capacity.
+# CLI flag: -table-manager.poll-interval
+[poll_interval: <duration> | default = 2m0s]

-# DynamoDB periodic tables grace period (duration which table will be
-# created/deleted before/after it's needed).
-# CLI flag: -dynamodb.periodic-table.grace-period
+# Periodic tables grace period (duration which table will be created/deleted
+# before/after it's needed).
+# CLI flag: -table-manager.periodic-table.grace-period
 [creation_grace_period: <duration> | default = 10m0s]

 index_tables_provisioning:
   # Enables on demand throughput provisioning for the storage provider (if
-  # supported). Applies only to tables which are not autoscaled
-  # CLI flag: -dynamodb.periodic-table.enable-ondemand-throughput-mode
-  [provisioned_throughput_on_demand_mode: <boolean> | default = false]
+  # supported). Applies only to tables which are not autoscaled. Supported by
+  # DynamoDB
+  # CLI flag: -table-manager.index-table.enable-ondemand-throughput-mode
+  [enable_ondemand_throughput_mode: <boolean> | default = false]


   # Enables on demand throughput provisioning for the storage provider (if
-  # supported). Applies only to tables which are not autoscaled
-  # CLI flag: -dynamodb.periodic-table.inactive-enable-ondemand-throughput-mode
-  [inactive_throughput_on_demand_mode: <boolean> | default = false]
+  # supported). Applies only to tables which are not autoscaled. Supported by
+  # DynamoDB
+  # CLI flag: -table-manager.index-table.inactive-enable-ondemand-throughput-mode
+  [enable_inactive_throughput_on_demand_mode: <boolean> | default = false]


 chunk_tables_provisioning:
   # Enables on demand throughput provisioning for the storage provider (if
-  # supported). Applies only to tables which are not autoscaled
-  # CLI flag: -dynamodb.chunk-table.enable-ondemand-throughput-mode
-  [provisioned_throughput_on_demand_mode: <boolean> | default = false]
+  # supported). Applies only to tables which are not autoscaled. Supported by
+  # DynamoDB
+  # CLI flag: -table-manager.chunk-table.enable-ondemand-throughput-mode
+  [enable_ondemand_throughput_mode: <boolean> | default = false]

### storage_config

 aws:
-  dynamodbconfig:
+  dynamodb:
     # DynamoDB endpoint URL with escaped Key and Secret encoded. If only region
     # is specified as a host, proper endpoint will be deduced. Use
     # inmemory:///<table-name> to use a mock in-memory implementation.
     # CLI flag: -dynamodb.url
-    [dynamodb: <url> | default = ]
+    [dynamodb_url: <url> | default = ]

     # DynamoDB table management requests per second limit.
     # CLI flag: -dynamodb.api-limit
-    [apilimit: <float> | default = 2]
+    [api_limit: <float> | default = 2]

     # DynamoDB rate cap to back off when throttled.
     # CLI flag: -dynamodb.throttle-limit
-    [throttlelimit: <float> | default = 10]
+    [throttle_limit: <float> | default = 10]
-
-    # ApplicationAutoscaling endpoint URL with escaped Key and Secret encoded.
-    # CLI flag: -applicationautoscaling.url
-    [applicationautoscaling: <url> | default = ]


       # Queue length above which we will scale up capacity
       # CLI flag: -metrics.target-queue-length
-      [targetqueuelen: <int> | default = 100000]
+      [target_queue_length: <int> | default = 100000]

       # Scale up capacity by this multiple
       # CLI flag: -metrics.scale-up-factor
-      [scaleupfactor: <float> | default = 1.3]
+      [scale_up_factor: <float> | default = 1.3]

       # Ignore throttling below this level (rate per second)
       # CLI flag: -metrics.ignore-throttle-below
-      [minthrottling: <float> | default = 1]
+      [ignore_throttle_below: <float> | default = 1]

       # query to fetch ingester queue length
       # CLI flag: -metrics.queue-length-query
-      [queuelengthquery: <string> | default = "sum(avg_over_time(cortex_ingester_flush_queue_length{job=\"cortex/ingester\"}[2m]))"]
+      [queue_length_query: <string> | default = "sum(avg_over_time(cortex_ingester_flush_queue_length{job=\"cortex/ingester\"}[2m]))"]

       # query to fetch throttle rates per table
       # CLI flag: -metrics.write-throttle-query
-      [throttlequery: <string> | default = "sum(rate(cortex_dynamo_throttled_total{operation=\"DynamoDB.BatchWriteItem\"}[1m])) by (table) > 0"]
+      [write_throttle_query: <string> | default = "sum(rate(cortex_dynamo_throttled_total{operation=\"DynamoDB.BatchWriteItem\"}[1m])) by (table) > 0"]

       # query to fetch write capacity usage per table
       # CLI flag: -metrics.usage-query
-      [usagequery: <string> | default = "sum(rate(cortex_dynamo_consumed_capacity_total{operation=\"DynamoDB.BatchWriteItem\"}[15m])) by (table) > 0"]
+      [write_usage_query: <string> | default = "sum(rate(cortex_dynamo_consumed_capacity_total{operation=\"DynamoDB.BatchWriteItem\"}[15m])) by (table) > 0"]

       # query to fetch read capacity usage per table
       # CLI flag: -metrics.read-usage-query
-      [readusagequery: <string> | default = "sum(rate(cortex_dynamo_consumed_capacity_total{operation=\"DynamoDB.QueryPages\"}[1h])) by (table) > 0"]
+      [read_usage_query: <string> | default = "sum(rate(cortex_dynamo_consumed_capacity_total{operation=\"DynamoDB.QueryPages\"}[1h])) by (table) > 0"]

       # query to fetch read errors per table
       # CLI flag: -metrics.read-error-query
-      [readerrorquery: <string> | default = "sum(increase(cortex_dynamo_failures_total{operation=\"DynamoDB.QueryPages\",error=\"ProvisionedThroughputExceededException\"}[1m])) by (table) > 0"]
+      [read_error_query: <string> | default = "sum(increase(cortex_dynamo_failures_total{operation=\"DynamoDB.QueryPages\",error=\"ProvisionedThroughputExceededException\"}[1m])) by (table) > 0"]

     # Number of chunks to group together to parallelise fetches (zero to
     # disable)
-    # CLI flag: -dynamodb.chunk.gang.size
-    [chunkgangsize: <int> | default = 10]
+    # CLI flag: -dynamodb.chunk-gang-size
+    [chunk_gang_size: <int> | default = 10]

     # Max number of chunk-get operations to start in parallel
-    # CLI flag: -dynamodb.chunk.get.max.parallelism
-    [chunkgetmaxparallelism: <int> | default = 32]
+    # CLI flag: -dynamodb.chunk.get-max-parallelism
+    [chunk_get_max_parallelism: <int> | default = 32]

     backoff_config:
       # Minimum delay when backing off.
       # CLI flag: -bigtable.backoff-min-period
-      [minbackoff: <duration> | default = 100ms]
+      [min_period: <duration> | default = 100ms]

       # Maximum delay when backing off.
       # CLI flag: -bigtable.backoff-max-period
-      [maxbackoff: <duration> | default = 10s]
+      [max_period: <duration> | default = 10s]

       # Number of times to backoff and retry before failing.
       # CLI flag: -bigtable.backoff-retries
-      [maxretries: <int> | default = 10]
+      [max_retries: <int> | default = 10]

   # If enabled, once a tables info is fetched, it is cached.
   # CLI flag: -bigtable.table-cache.enabled
-  [tablecacheenabled: <boolean> | default = true]
+  [table_cache_enabled: <boolean> | default = true]

   # Duration to cache tables before checking again.
   # CLI flag: -bigtable.table-cache.expiration
-  [tablecacheexpiration: <duration> | default = 30m0s]
+  [table_cache_expiration: <duration> | default = 30m0s]

 # Cache validity for active index entries. Should be no higher than
 # -ingester.max-chunk-idle.
 # CLI flag: -store.index-cache-validity
-[indexcachevalidity: <duration> | default = 5m0s]
+[index_cache_validity: <duration> | default = 5m0s]

### ingester_client_config

 grpc_client_config:
   backoff_config:
     # Minimum delay when backing off.
     # CLI flag: -ingester.client.backoff-min-period
-    [minbackoff: <duration> | default = 100ms]
+    [min_period: <duration> | default = 100ms]

     # Maximum delay when backing off.
     # CLI flag: -ingester.client.backoff-max-period
-    [maxbackoff: <duration> | default = 10s]
+    [max_period: <duration> | default = 10s]

     # Number of times to backoff and retry before failing.
     # CLI flag: -ingester.client.backoff-retries
-    [maxretries: <int> | default = 10]
+    [max_retries: <int> | default = 10]

### frontend_worker_config

-# Address of query frontend service.
+# Address of query frontend service, in host:port format.
 # CLI flag: -querier.frontend-address
-[address: <string> | default = ""]
+[frontend_address: <string> | default = ""]

 # How often to query DNS.
 # CLI flag: -querier.dns-lookup-period
-[dnslookupduration: <duration> | default = 10s]
+[dns_lookup_duration: <duration> | default = 10s]

 grpc_client_config:
   backoff_config:
     # Minimum delay when backing off.
     # CLI flag: -querier.frontend-client.backoff-min-period
-    [minbackoff: <duration> | default = 100ms]
+    [min_period: <duration> | default = 100ms]

     # Maximum delay when backing off.
     # CLI flag: -querier.frontend-client.backoff-max-period
-    [maxbackoff: <duration> | default = 10s]
+    [max_period: <duration> | default = 10s]

     # Number of times to backoff and retry before failing.
     # CLI flag: -querier.frontend-client.backoff-retries
-    [maxretries: <int> | default = 10]
+    [max_retries: <int> | default = 10]

### consul_config

 # ACL Token used to interact with Consul.
-# CLI flag: -<prefix>.consul.acltoken
-[acltoken: <string> | default = ""]
+# CLI flag: -<prefix>.consul.acl-token
+[acl_token: <string> | default = ""]

 # HTTP timeout when talking to Consul
 # CLI flag: -<prefix>.consul.client-timeout
-[httpclienttimeout: <duration> | default = 20s]
+[http_client_timeout: <duration> | default = 20s]

 # Enable consistent reads to Consul.
 # CLI flag: -<prefix>.consul.consistent-reads
-[consistentreads: <boolean> | default = true]
+[consistent_reads: <boolean> | default = false]

 # Rate limit when watching key or prefix in Consul, in requests per second. 0
 # disables the rate limit.
 # CLI flag: -<prefix>.consul.watch-rate-limit
-[watchkeyratelimit: <float> | default = 0]
+[watch_rate_limit: <float> | default = 1]

 # Burst size used in rate limit. Values less than 1 are treated as 1.
 # CLI flag: -<prefix>.consul.watch-burst-size
-[watchkeyburstsize: <int> | default = 1]
+[watch_burst_size: <int> | default = 1]


### configstore_config
 # URL of configs API server.
 # CLI flag: -<prefix>.configs.url
-[configsapiurl: <url> | default = ]
+[configs_api_url: <url> | default = ]

 # Timeout for requests to Weave Cloud configs service.
 # CLI flag: -<prefix>.configs.client-timeout
-[clienttimeout: <duration> | default = 5s]
+[client_timeout: <duration> | default = 5s]
```

## 0.7.0 / 2020-03-16

Cortex `0.7.0` is a major step forward the upcoming `1.0` release. In this release, we've got 164 contributions from 26 authors. Thanks to all contributors! ❤️

Please be aware that Cortex `0.7.0` introduces some **breaking changes**. You're encouraged to read all the `[CHANGE]` entries below before upgrading your Cortex cluster. In particular:

- Cleaned up some configuration options in preparation for the Cortex `1.0.0` release (see also the [annotated config file breaking changes](#annotated-config-file-breaking-changes) below):
  - Removed CLI flags support to configure the schema (see [how to migrate from flags to schema file](https://cortexmetrics.io/docs/configuration/schema-configuration/#migrating-from-flags-to-schema-file))
  - Renamed CLI flag `-config-yaml` to `-schema-config-file`
  - Removed CLI flag `-store.min-chunk-age` in favor of `-querier.query-store-after`. The corresponding YAML config option `ingestermaxquerylookback` has been renamed to [`query_ingesters_within`](https://cortexmetrics.io/docs/configuration/configuration-file/#querier-config)
  - Deprecated CLI flag `-frontend.cache-split-interval` in favor of `-querier.split-queries-by-interval`
  - Renamed the YAML config option `defaul_validity` to `default_validity`
  - Removed the YAML config option `config_store` (in the [`alertmanager YAML config`](https://cortexmetrics.io/docs/configuration/configuration-file/#alertmanager-config)) in favor of `store`
  - Removed the YAML config root block `configdb` in favor of [`configs`](https://cortexmetrics.io/docs/configuration/configuration-file/#configs-config). This change is also reflected in the following CLI flags renaming:
      * `-database.*` -> `-configs.database.*`
      * `-database.migrations` -> `-configs.database.migrations-dir`
  - Removed the fluentd-based billing infrastructure including the CLI flags:
      * `-distributor.enable-billing`
      * `-billing.max-buffered-events`
      * `-billing.retry-delay`
      * `-billing.ingester`
- Removed support for using denormalised tokens in the ring. Before upgrading, make sure your Cortex cluster is already running `v0.6.0` or an earlier version with `-ingester.normalise-tokens=true`

### Full changelog

* [CHANGE] Removed support for flags to configure schema. Further, the flag for specifying the config file (`-config-yaml`) has been deprecated. Please use `-schema-config-file`. See the [Schema Configuration documentation](https://cortexmetrics.io/docs/configuration/schema-configuration/) for more details on how to configure the schema using the YAML file. #2221
* [CHANGE] In the config file, the root level `config_store` config option has been moved to `alertmanager` > `store` > `configdb`. #2125
* [CHANGE] Removed unnecessary `frontend.cache-split-interval` in favor of `querier.split-queries-by-interval` both to reduce configuration complexity and guarantee alignment of these two configs. Starting from now, `-querier.cache-results` may only be enabled in conjunction with `-querier.split-queries-by-interval` (previously the cache interval default was `24h` so if you want to preserve the same behaviour you should set `-querier.split-queries-by-interval=24h`). #2040
* [CHANGE] Renamed Configs configuration options. #2187
  * configuration options
    * `-database.*` -> `-configs.database.*`
    * `-database.migrations` -> `-configs.database.migrations-dir`
  * config file
    * `configdb.uri:` -> `configs.database.uri:`
    * `configdb.migrationsdir:` -> `configs.database.migrations_dir:`
    * `configdb.passwordfile:` -> `configs.database.password_file:`
* [CHANGE] Moved `-store.min-chunk-age` to the Querier config as `-querier.query-store-after`, allowing the store to be skipped during query time if the metrics wouldn't be found. The YAML config option `ingestermaxquerylookback` has been renamed to `query_ingesters_within` to match its CLI flag. #1893
* [CHANGE] Renamed the cache configuration setting `defaul_validity` to `default_validity`. #2140
* [CHANGE] Remove fluentd-based billing infrastructure and flags such as `-distributor.enable-billing`. #1491
* [CHANGE] Removed remaining support for using denormalised tokens in the ring. If you're still running ingesters with denormalised tokens (Cortex 0.4 or earlier, with `-ingester.normalise-tokens=false`), such ingesters will now be completely invisible to distributors and need to be either switched to Cortex 0.6.0 or later, or be configured to use normalised tokens. #2034
* [CHANGE] The frontend http server will now send 502 in case of deadline exceeded and 499 if the user requested cancellation. #2156
* [CHANGE] We now enforce queries to be up to `-querier.max-query-into-future` into the future (defaults to 10m). #1929
  * `-store.min-chunk-age` has been removed
  * `-querier.query-store-after` has been added in it's place.
* [CHANGE] Removed unused `/validate_expr endpoint`. #2152
* [CHANGE] Updated Prometheus dependency to v2.16.0. This Prometheus version uses Active Query Tracker to limit concurrent queries. In order to keep `-querier.max-concurrent` working, Active Query Tracker is enabled by default, and is configured to store its data to `active-query-tracker` directory (relative to current directory when Cortex started). This can be changed by using `-querier.active-query-tracker-dir` option. Purpose of Active Query Tracker is to log queries that were running when Cortex crashes. This logging happens on next Cortex start. #2088
* [CHANGE] Default to BigChunk encoding; may result in slightly higher disk usage if many timeseries have a constant value, but should generally result in fewer, bigger chunks. #2207
* [CHANGE] WAL replays are now done while the rest of Cortex is starting, and more specifically, when HTTP server is running. This makes it possible to scrape metrics during WAL replays. Applies to both chunks and experimental blocks storage. #2222
* [CHANGE] Cortex now has `/ready` probe for all services, not just ingester and querier as before. In single-binary mode, /ready reports 204 only if all components are running properly. #2166
* [CHANGE] If you are vendoring Cortex and use its components in your project, be aware that many Cortex components no longer start automatically when they are created. You may want to review PR and attached document. #2166
* [CHANGE] Experimental TSDB: the querier in-memory index cache used by the experimental blocks storage shifted from per-tenant to per-querier. The `-experimental.tsdb.bucket-store.index-cache-size-bytes` now configures the per-querier index cache max size instead of a per-tenant cache and its default has been increased to 1GB. #2189
* [CHANGE] Experimental TSDB: TSDB head compaction interval and concurrency is now configurable (defaults to 1 min interval and 5 concurrent head compactions). New options: `-experimental.tsdb.head-compaction-interval` and `-experimental.tsdb.head-compaction-concurrency`. #2172
* [CHANGE] Experimental TSDB: switched the blocks storage index header to the binary format. This change is expected to have no visible impact, except lower startup times and memory usage in the queriers. It's possible to switch back to the old JSON format via the flag `-experimental.tsdb.bucket-store.binary-index-header-enabled=false`. #2223
* [CHANGE] Experimental Memberlist KV store can now be used in single-binary Cortex. Attempts to use it previously would fail with panic. This change also breaks existing binary protocol used to exchange gossip messages, so this version will not be able to understand gossiped Ring when used in combination with the previous version of Cortex. Easiest way to upgrade is to shutdown old Cortex installation, and restart it with new version. Incremental rollout works too, but with reduced functionality until all components run the same version. #2016
* [FEATURE] Added a read-only local alertmanager config store using files named corresponding to their tenant id. #2125
* [FEATURE] Added flag `-experimental.ruler.enable-api` to enable the ruler api which implements the Prometheus API `/api/v1/rules` and `/api/v1/alerts` endpoints under the configured `-http.prefix`. #1999
* [FEATURE] Added sharding support to compactor when using the experimental TSDB blocks storage. #2113
* [FEATURE] Added ability to override YAML config file settings using environment variables. #2147
  * `-config.expand-env`
* [FEATURE] Added flags to disable Alertmanager notifications methods. #2187
  * `-configs.notifications.disable-email`
  * `-configs.notifications.disable-webhook`
* [FEATURE] Add /config HTTP endpoint which exposes the current Cortex configuration as YAML. #2165
* [FEATURE] Allow Prometheus remote write directly to ingesters. #1491
* [FEATURE] Introduced new standalone service `query-tee` that can be used for testing purposes to send the same Prometheus query to multiple backends (ie. two Cortex clusters ingesting the same metrics) and compare the performances. #2203
* [FEATURE] Fan out parallelizable queries to backend queriers concurrently. #1878
  * `querier.parallelise-shardable-queries` (bool)
  * Requires a shard-compatible schema (v10+)
  * This causes the number of traces to increase accordingly.
  * The query-frontend now requires a schema config to determine how/when to shard queries, either from a file or from flags (i.e. by the `config-yaml` CLI flag). This is the same schema config the queriers consume. The schema is only required to use this option.
  * It's also advised to increase downstream concurrency controls as well:
    * `querier.max-outstanding-requests-per-tenant`
    * `querier.max-query-parallelism`
    * `querier.max-concurrent`
    * `server.grpc-max-concurrent-streams` (for both query-frontends and queriers)
* [FEATURE] Added user sub rings to distribute users to a subset of ingesters. #1947
  * `-experimental.distributor.user-subring-size`
* [FEATURE] Add flag `-experimental.tsdb.stripe-size` to expose TSDB stripe size option. #2185
* [FEATURE] Experimental Delete Series: Added support for Deleting Series with Prometheus style API. Needs to be enabled first by setting `-purger.enable` to `true`. Deletion only supported when using `boltdb` and `filesystem` as index and object store respectively. Support for other stores to follow in separate PRs #2103
* [ENHANCEMENT] Alertmanager: Expose Per-tenant alertmanager metrics #2124
* [ENHANCEMENT] Add `status` label to `cortex_alertmanager_configs` metric to gauge the number of valid and invalid configs. #2125
* [ENHANCEMENT] Cassandra Authentication: added the `custom_authenticators` config option that allows users to authenticate with cassandra clusters using password authenticators that are not approved by default in [gocql](https://github.com/gocql/gocql/blob/81b8263d9fe526782a588ef94d3fa5c6148e5d67/conn.go#L27) #2093
* [ENHANCEMENT] Cassandra Storage: added `max_retries`, `retry_min_backoff` and `retry_max_backoff` configuration options to enable retrying recoverable errors. #2054
* [ENHANCEMENT] Allow to configure HTTP and gRPC server listen address, maximum number of simultaneous connections and connection keepalive settings.
  * `-server.http-listen-address`
  * `-server.http-conn-limit`
  * `-server.grpc-listen-address`
  * `-server.grpc-conn-limit`
  * `-server.grpc.keepalive.max-connection-idle`
  * `-server.grpc.keepalive.max-connection-age`
  * `-server.grpc.keepalive.max-connection-age-grace`
  * `-server.grpc.keepalive.time`
  * `-server.grpc.keepalive.timeout`
* [ENHANCEMENT] PostgreSQL: Bump up `github.com/lib/pq` from `v1.0.0` to `v1.3.0` to support PostgreSQL SCRAM-SHA-256 authentication. #2097
* [ENHANCEMENT] Cassandra Storage: User no longer need `CREATE` privilege on `<all keyspaces>` if given keyspace exists. #2032
* [ENHANCEMENT] Cassandra Storage: added `password_file` configuration options to enable reading Cassandra password from file. #2096
* [ENHANCEMENT] Configs API: Allow GET/POST configs in YAML format. #2181
* [ENHANCEMENT] Background cache writes are batched to improve parallelism and observability. #2135
* [ENHANCEMENT] Add automatic repair for checkpoint and WAL. #2105
* [ENHANCEMENT] Support `lastEvaluation` and `evaluationTime` in `/api/v1/rules` endpoints and make order of groups stable. #2196
* [ENHANCEMENT] Skip expired requests in query-frontend scheduling. #2082
* [ENHANCEMENT] Add ability to configure gRPC keepalive settings. #2066
* [ENHANCEMENT] Experimental TSDB: Export TSDB Syncer metrics from Compactor component, they are prefixed with `cortex_compactor_`. #2023
* [ENHANCEMENT] Experimental TSDB: Added dedicated flag `-experimental.tsdb.bucket-store.tenant-sync-concurrency` to configure the maximum number of concurrent tenants for which blocks are synched. #2026
* [ENHANCEMENT] Experimental TSDB: Expose metrics for objstore operations (prefixed with `cortex_<component>_thanos_objstore_`, component being one of `ingester`, `querier` and `compactor`). #2027
* [ENHANCEMENT] Experimental TSDB: Added support for Azure Storage to be used for block storage, in addition to S3 and GCS. #2083
* [ENHANCEMENT] Experimental TSDB: Reduced memory allocations in the ingesters when using the experimental blocks storage. #2057
* [ENHANCEMENT] Experimental Memberlist KV: expose `-memberlist.gossip-to-dead-nodes-time` and `-memberlist.dead-node-reclaim-time` options to control how memberlist library handles dead nodes and name reuse. #2131
* [BUGFIX] Alertmanager: fixed panic upon applying a new config, caused by duplicate metrics registration in the `NewPipelineBuilder` function. #211
* [BUGFIX] Azure Blob ChunkStore: Fixed issue causing `invalid chunk checksum` errors. #2074
* [BUGFIX] The gauge `cortex_overrides_last_reload_successful` is now only exported by components that use a `RuntimeConfigManager`. Previously, for components that do not initialize a `RuntimeConfigManager` (such as the compactor) the gauge was initialized with 0 (indicating error state) and then never updated, resulting in a false-negative permanent error state. #2092
* [BUGFIX] Fixed WAL metric names, added the `cortex_` prefix.
* [BUGFIX] Restored histogram `cortex_configs_request_duration_seconds` #2138
* [BUGFIX] Fix wrong syntax for `url` in config-file-reference. #2148
* [BUGFIX] Fixed some 5xx status code returned by the query-frontend when they should actually be 4xx. #2122
* [BUGFIX] Fixed leaked goroutines in the querier. #2070
* [BUGFIX] Experimental TSDB: fixed `/all_user_stats` and `/api/prom/user_stats` endpoints when using the experimental TSDB blocks storage. #2042
* [BUGFIX] Experimental TSDB: fixed ruler to correctly work with the experimental TSDB blocks storage. #2101

### Changes to denormalised tokens in the ring

Cortex 0.4.0 is the last version that can *write* denormalised tokens. Cortex 0.5.0 and above always write normalised tokens.

Cortex 0.6.0 is the last version that can *read* denormalised tokens. Starting with Cortex 0.7.0 only normalised tokens are supported, and ingesters writing denormalised tokens to the ring (running Cortex 0.4.0 or earlier with `-ingester.normalise-tokens=false`) are ignored by distributors. Such ingesters should either switch to using normalised tokens, or be upgraded to Cortex 0.5.0 or later.

### Known issues

- The gRPC streaming for ingesters doesn't work when using the experimental TSDB blocks storage. Please do not enable `-querier.ingester-streaming` if you're using the TSDB blocks storage. If you want to enable it, you can build Cortex from `master` given the issue has been fixed after Cortex `0.7` branch has been cut and the fix wasn't included in the `0.7` because related to an experimental feature.

### Annotated config file breaking changes

In this section you can find a config file diff showing the breaking changes introduced in Cortex `0.7`. You can also find the [full configuration file reference doc](https://cortexmetrics.io/docs/configuration/configuration-file/) in the website.

 ```diff
### Root level config

 # "configdb" has been moved to "alertmanager > store > configdb".
-[configdb: <configdb_config>]

 # "config_store" has been renamed to "configs".
-[config_store: <configstore_config>]
+[configs: <configs_config>]


### `distributor_config`

 # The support to hook an external billing system has been removed.
-[enable_billing: <boolean> | default = false]
-billing:
-  [maxbufferedevents: <int> | default = 1024]
-  [retrydelay: <duration> | default = 500ms]
-  [ingesterhostport: <string> | default = "localhost:24225"]


### `querier_config`

 # "ingestermaxquerylookback" has been renamed to "query_ingesters_within".
-[ingestermaxquerylookback: <duration> | default = 0s]
+[query_ingesters_within: <duration> | default = 0s]


### `queryrange_config`

results_cache:
  cache:
     # "defaul_validity" has been renamed to "default_validity".
-    [defaul_validity: <duration> | default = 0s]
+    [default_validity: <duration> | default = 0s]

   # "cache_split_interval" has been deprecated in favor of "split_queries_by_interval".
-  [cache_split_interval: <duration> | default = 24h0m0s]


### `alertmanager_config`

# The "store" config block has been added. This includes "configdb" which previously
# was the "configdb" root level config block.
+store:
+  [type: <string> | default = "configdb"]
+  [configdb: <configstore_config>]
+  local:
+    [path: <string> | default = ""]


### `storage_config`

index_queries_cache_config:
   # "defaul_validity" has been renamed to "default_validity".
-  [defaul_validity: <duration> | default = 0s]
+  [default_validity: <duration> | default = 0s]


### `chunk_store_config`

chunk_cache_config:
   # "defaul_validity" has been renamed to "default_validity".
-  [defaul_validity: <duration> | default = 0s]
+  [default_validity: <duration> | default = 0s]

write_dedupe_cache_config:
   # "defaul_validity" has been renamed to "default_validity".
-  [defaul_validity: <duration> | default = 0s]
+  [default_validity: <duration> | default = 0s]

 # "min_chunk_age" has been removed in favor of "querier > query_store_after".
-[min_chunk_age: <duration> | default = 0s]


### `configs_config`

-# "uri" has been moved to "database > uri".
-[uri: <string> | default = "postgres://postgres@configs-db.weave.local/configs?sslmode=disable"]

-# "migrationsdir" has been moved to "database > migrations_dir".
-[migrationsdir: <string> | default = ""]

-# "passwordfile" has been moved to "database > password_file".
-[passwordfile: <string> | default = ""]

+database:
+  [uri: <string> | default = "postgres://postgres@configs-db.weave.local/configs?sslmode=disable"]
+  [migrations_dir: <string> | default = ""]
+  [password_file: <string> | default = ""]
```

## 0.6.1 / 2020-02-05

* [BUGFIX] Fixed parsing of the WAL configuration when specified in the YAML config file. #2071

## 0.6.0 / 2020-01-28

Note that the ruler flags need to be changed in this upgrade. You're moving from a single node ruler to something that might need to be sharded.
Further, if you're using the configs service, we've upgraded the migration library and this requires some manual intervention. See full instructions below to upgrade your PostgreSQL.

* [CHANGE] The frontend component now does not cache results if it finds a `Cache-Control` header and if one of its values is `no-store`. #1974
* [CHANGE] Flags changed with transition to upstream Prometheus rules manager:
  * `-ruler.client-timeout` is now `ruler.configs.client-timeout` in order to match `ruler.configs.url`.
  * `-ruler.group-timeout`has been removed.
  * `-ruler.num-workers` has been removed.
  * `-ruler.rule-path` has been added to specify where the prometheus rule manager will sync rule files.
  * `-ruler.storage.type` has beem added to specify the rule store backend type, currently only the configdb.
  * `-ruler.poll-interval` has been added to specify the interval in which to poll new rule groups.
  * `-ruler.evaluation-interval` default value has changed from `15s` to `1m` to match the default evaluation interval in Prometheus.
  * Ruler sharding requires a ring which can be configured via the ring flags prefixed by `ruler.ring.`. #1987
* [CHANGE] Use relative links from /ring page to make it work when used behind reverse proxy. #1896
* [CHANGE] Deprecated `-distributor.limiter-reload-period` flag. #1766
* [CHANGE] Ingesters now write only normalised tokens to the ring, although they can still read denormalised tokens used by other ingesters. `-ingester.normalise-tokens` is now deprecated, and ignored. If you want to switch back to using denormalised tokens, you need to downgrade to Cortex 0.4.0. Previous versions don't handle claiming tokens from normalised ingesters correctly. #1809
* [CHANGE] Overrides mechanism has been renamed to "runtime config", and is now separate from limits. Runtime config is simply a file that is reloaded by Cortex every couple of seconds. Limits and now also multi KV use this mechanism.<br />New arguments were introduced: `-runtime-config.file` (defaults to empty) and `-runtime-config.reload-period` (defaults to 10 seconds), which replace previously used `-limits.per-user-override-config` and `-limits.per-user-override-period` options. Old options are still used if `-runtime-config.file` is not specified. This change is also reflected in YAML configuration, where old `limits.per_tenant_override_config` and `limits.per_tenant_override_period` fields are replaced with `runtime_config.file` and `runtime_config.period` respectively. #1749
* [CHANGE] Cortex now rejects data with duplicate labels. Previously, such data was accepted, with duplicate labels removed with only one value left. #1964
* [CHANGE] Changed the default value for `-distributor.ha-tracker.prefix` from `collectors/` to `ha-tracker/` in order to not clash with other keys (ie. ring) stored in the same key-value store. #1940
* [FEATURE] Experimental: Write-Ahead-Log added in ingesters for more data reliability against ingester crashes. #1103
  * `--ingester.wal-enabled`: Setting this to `true` enables writing to WAL during ingestion.
  * `--ingester.wal-dir`: Directory where the WAL data should be stored and/or recovered from.
  * `--ingester.checkpoint-enabled`: Set this to `true` to enable checkpointing of in-memory chunks to disk.
  * `--ingester.checkpoint-duration`: This is the interval at which checkpoints should be created.
  * `--ingester.recover-from-wal`: Set this to `true` to recover data from an existing WAL.
  * For more information, please checkout the ["Ingesters with WAL" guide](https://cortexmetrics.io/docs/guides/ingesters-with-wal/).
* [FEATURE] The distributor can now drop labels from samples (similar to the removal of the replica label for HA ingestion) per user via the `distributor.drop-label` flag. #1726
* [FEATURE] Added flag `debug.mutex-profile-fraction` to enable mutex profiling #1969
* [FEATURE] Added `global` ingestion rate limiter strategy. Deprecated `-distributor.limiter-reload-period` flag. #1766
* [FEATURE] Added support for Microsoft Azure blob storage to be used for storing chunk data. #1913
* [FEATURE] Added readiness probe endpoint`/ready` to queriers. #1934
* [FEATURE] Added "multi" KV store that can interact with two other KV stores, primary one for all reads and writes, and secondary one, which only receives writes. Primary/secondary store can be modified in runtime via runtime-config mechanism (previously "overrides"). #1749
* [FEATURE] Added support to store ring tokens to a file and read it back on startup, instead of generating/fetching the tokens to/from the ring. This feature can be enabled with the flag `-ingester.tokens-file-path`. #1750
* [FEATURE] Experimental TSDB: Added `/series` API endpoint support with TSDB blocks storage. #1830
* [FEATURE] Experimental TSDB: Added TSDB blocks `compactor` component, which iterates over users blocks stored in the bucket and compact them according to the configured block ranges. #1942
* [ENHANCEMENT] metric `cortex_ingester_flush_reasons` gets a new `reason` value: `Spread`, when `-ingester.spread-flushes` option is enabled. #1978
* [ENHANCEMENT] Added `password` and `enable_tls` options to redis cache configuration. Enables usage of Microsoft Azure Cache for Redis service. #1923
* [ENHANCEMENT] Upgraded Kubernetes API version for deployments from `extensions/v1beta1` to `apps/v1`. #1941
* [ENHANCEMENT] Experimental TSDB: Open existing TSDB on startup to prevent ingester from becoming ready before it can accept writes. The max concurrency is set via `--experimental.tsdb.max-tsdb-opening-concurrency-on-startup`. #1917
* [ENHANCEMENT] Experimental TSDB: Querier now exports aggregate metrics from Thanos bucket store and in memory index cache (many metrics to list, but all have `cortex_querier_bucket_store_` or `cortex_querier_blocks_index_cache_` prefix). #1996
* [ENHANCEMENT] Experimental TSDB: Improved multi-tenant bucket store. #1991
  * Allowed to configure the blocks sync interval via `-experimental.tsdb.bucket-store.sync-interval` (0 disables the sync)
  * Limited the number of tenants concurrently synched by `-experimental.tsdb.bucket-store.block-sync-concurrency`
  * Renamed `cortex_querier_sync_seconds` metric to `cortex_querier_blocks_sync_seconds`
  * Track `cortex_querier_blocks_sync_seconds` metric for the initial sync too
* [BUGFIX] Fixed unnecessary CAS operations done by the HA tracker when the jitter is enabled. #1861
* [BUGFIX] Fixed ingesters getting stuck in a LEAVING state after coming up from an ungraceful exit. #1921
* [BUGFIX] Reduce memory usage when ingester Push() errors. #1922
* [BUGFIX] Table Manager: Fixed calculation of expected tables and creation of tables from next active schema considering grace period. #1976
* [BUGFIX] Experimental TSDB: Fixed ingesters consistency during hand-over when using experimental TSDB blocks storage. #1854 #1818
* [BUGFIX] Experimental TSDB: Fixed metrics when using experimental TSDB blocks storage. #1981 #1982 #1990 #1983
* [BUGFIX] Experimental memberlist: Use the advertised address when sending packets to other peers of the Gossip memberlist. #1857
* [BUGFIX] Experimental TSDB: Fixed incorrect query results introduced in #2604 caused by a buffer incorrectly reused while iterating samples. #2697

### Upgrading PostgreSQL (if you're using configs service)

Reference: <https://github.com/golang-migrate/migrate/tree/master/database/postgres#upgrading-from-v1>

1. Install the migrate package cli tool: <https://github.com/golang-migrate/migrate/tree/master/cmd/migrate#installation>
2. Drop the `schema_migrations` table: `DROP TABLE schema_migrations;`.
2. Run the migrate command:

```bash
migrate  -path <absolute_path_to_cortex>/cmd/cortex/migrations -database postgres://localhost:5432/database force 2
```

### Known issues

- The `cortex_prometheus_rule_group_last_evaluation_timestamp_seconds` metric, tracked by the ruler, is not unregistered for rule groups not being used anymore. This issue will be fixed in the next Cortex release (see [2033](https://github.com/cortexproject/cortex/issues/2033)).

- Write-Ahead-Log (WAL) does not have automatic repair of corrupt checkpoint or WAL segments, which is possible if ingester crashes abruptly or the underlying disk corrupts. Currently the only way to resolve this is to manually delete the affected checkpoint and/or WAL segments. Automatic repair will be added in the future releases.

## 0.4.0 / 2019-12-02

* [CHANGE] The frontend component has been refactored to be easier to re-use. When upgrading the frontend, cache entries will be discarded and re-created with the new protobuf schema. #1734
* [CHANGE] Removed direct DB/API access from the ruler. `-ruler.configs.url` has been now deprecated. #1579
* [CHANGE] Removed `Delta` encoding. Any old chunks with `Delta` encoding cannot be read anymore. If `ingester.chunk-encoding` is set to `Delta` the ingester will fail to start. #1706
* [CHANGE] Setting `-ingester.max-transfer-retries` to 0 now disables hand-over when ingester is shutting down. Previously, zero meant infinite number of attempts. #1771
* [CHANGE] `dynamo` has been removed as a valid storage name to make it consistent for all components. `aws` and `aws-dynamo` remain as valid storage names.
* [CHANGE/FEATURE] The frontend split and cache intervals can now be configured using the respective flag `--querier.split-queries-by-interval` and `--frontend.cache-split-interval`.
  * If `--querier.split-queries-by-interval` is not provided request splitting is disabled by default.
  * __`--querier.split-queries-by-day` is still accepted for backward compatibility but has been deprecated. You should now use `--querier.split-queries-by-interval`. We recommend a to use a multiple of 24 hours.__
* [FEATURE] Global limit on the max series per user and metric #1760
  * `-ingester.max-global-series-per-user`
  * `-ingester.max-global-series-per-metric`
  * Requires `-distributor.replication-factor` and `-distributor.shard-by-all-labels` set for the ingesters too
* [FEATURE] Flush chunks with stale markers early with `ingester.max-stale-chunk-idle`. #1759
* [FEATURE] EXPERIMENTAL: Added new KV Store backend based on memberlist library. Components can gossip about tokens and ingester states, instead of using Consul or Etcd. #1721
* [FEATURE] EXPERIMENTAL: Use TSDB in the ingesters & flush blocks to S3/GCS ala Thanos. This will let us use an Object Store more efficiently and reduce costs. #1695
* [FEATURE] Allow Query Frontend to log slow queries with `frontend.log-queries-longer-than`. #1744
* [FEATURE] Add HTTP handler to trigger ingester flush & shutdown - used when running as a stateful set with the WAL enabled.  #1746
* [FEATURE] EXPERIMENTAL: Added GCS support to TSDB blocks storage. #1772
* [ENHANCEMENT] Reduce memory allocations in the write path. #1706
* [ENHANCEMENT] Consul client now follows recommended practices for blocking queries wrt returned Index value. #1708
* [ENHANCEMENT] Consul client can optionally rate-limit itself during Watch (used e.g. by ring watchers) and WatchPrefix (used by HA feature) operations. Rate limiting is disabled by default. New flags added: `--consul.watch-rate-limit`, and `--consul.watch-burst-size`. #1708
* [ENHANCEMENT] Added jitter to HA deduping heartbeats, configure using `distributor.ha-tracker.update-timeout-jitter-max` #1534
* [ENHANCEMENT] Add ability to flush chunks with stale markers early. #1759
* [BUGFIX] Stop reporting successful actions as 500 errors in KV store metrics. #1798
* [BUGFIX] Fix bug where duplicate labels can be returned through metadata APIs. #1790
* [BUGFIX] Fix reading of old, v3 chunk data. #1779
* [BUGFIX] Now support IAM roles in service accounts in AWS EKS. #1803
* [BUGFIX] Fixed duplicated series returned when querying both ingesters and store with the experimental TSDB blocks storage. #1778

In this release we updated the following dependencies:

- gRPC v1.25.0  (resulted in a drop of 30% CPU usage when compression is on)
- jaeger-client v2.20.0
- aws-sdk-go to v1.25.22

## 0.3.0 / 2019-10-11

This release adds support for Redis as an alternative to Memcached, and also includes many optimisations which reduce CPU and memory usage.

* [CHANGE] Gauge metrics were renamed to drop the `_total` suffix. #1685
  * In Alertmanager, `alertmanager_configs_total` is now `alertmanager_configs`
  * In Ruler, `scheduler_configs_total` is now `scheduler_configs`
  * `scheduler_groups_total` is now `scheduler_groups`.
* [CHANGE] `--alertmanager.configs.auto-slack-root` flag was dropped as auto Slack root is not supported anymore. #1597
* [CHANGE] In table-manager, default DynamoDB capacity was reduced from 3,000 units to 1,000 units. We recommend you do not run with the defaults: find out what figures are needed for your environment and set that via `-dynamodb.periodic-table.write-throughput` and `-dynamodb.chunk-table.write-throughput`.
* [FEATURE] Add Redis support for caching #1612
* [FEATURE] Allow spreading chunk writes across multiple S3 buckets #1625
* [FEATURE] Added `/shutdown` endpoint for ingester to shutdown all operations of the ingester. #1746
* [ENHANCEMENT] Upgraded Prometheus to 2.12.0 and Alertmanager to 0.19.0. #1597
* [ENHANCEMENT] Cortex is now built with Go 1.13 #1675, #1676, #1679
* [ENHANCEMENT] Many optimisations, mostly impacting ingester and querier: #1574, #1624, #1638, #1644, #1649, #1654, #1702

Full list of changes: <https://github.com/cortexproject/cortex/compare/v0.2.0...v0.3.0>

## 0.2.0 / 2019-09-05

This release has several exciting features, the most notable of them being setting `-ingester.spread-flushes` to potentially reduce your storage space by upto 50%.

* [CHANGE] Flags changed due to changes upstream in Prometheus Alertmanager #929:
  * `alertmanager.mesh.listen-address` is now `cluster.listen-address`
  * `alertmanager.mesh.peer.host` and `alertmanager.mesh.peer.service` can be replaced by `cluster.peer`
  * `alertmanager.mesh.hardware-address`, `alertmanager.mesh.nickname`, `alertmanager.mesh.password`, and `alertmanager.mesh.peer.refresh-interval` all disappear.
* [CHANGE] --claim-on-rollout flag deprecated; feature is now always on #1566
* [CHANGE] Retention period must now be a multiple of periodic table duration #1564
* [CHANGE] The value for the name label for the chunks memcache in all `cortex_cache_` metrics is now `chunksmemcache` (before it was `memcache`) #1569
* [FEATURE] Makes the ingester flush each timeseries at a specific point in the max-chunk-age cycle with `-ingester.spread-flushes`. This means multiple replicas of a chunk are very likely to contain the same contents which cuts chunk storage space by up to 66%. #1578
* [FEATURE] Make minimum number of chunk samples configurable per user #1620
* [FEATURE] Honor HTTPS for custom S3 URLs #1603
* [FEATURE] You can now point the query-frontend at a normal Prometheus for parallelisation and caching #1441
* [FEATURE] You can now specify `http_config` on alert receivers #929
* [FEATURE] Add option to use jump hashing to load balance requests to memcached #1554
* [FEATURE] Add status page for HA tracker to distributors #1546
* [FEATURE] The distributor ring page is now easier to read with alternate rows grayed out #1621

## 0.1.0 / 2019-08-07

* [CHANGE] HA Tracker flags were renamed to provide more clarity #1465
  * `distributor.accept-ha-labels` is now `distributor.ha-tracker.enable`
  * `distributor.accept-ha-samples` is now `distributor.ha-tracker.enable-for-all-users`
  * `ha-tracker.replica` is now `distributor.ha-tracker.replica`
  * `ha-tracker.cluster` is now `distributor.ha-tracker.cluster`
* [FEATURE] You can specify "heap ballast" to reduce Go GC Churn #1489
* [BUGFIX] HA Tracker no longer always makes a request to Consul/Etcd when a request is not from the active replica #1516
* [BUGFIX] Queries are now correctly cancelled by the query-frontend #1508<|MERGE_RESOLUTION|>--- conflicted
+++ resolved
@@ -3,20 +3,16 @@
 ## master / unreleased
 
 * [CHANGE] Experimental Delete Series: Change target flag for purger from `data-purger` to `purger`. #2777
-<<<<<<< HEAD
 * [CHANGE] Experimental TSDB: The max concurrent queries against the long-term storage, configured via `-experimental.tsdb.bucket-store.max-concurrent`, is now a limit shared across all tenants and not a per-tenant limit anymore. The default value has changed from `20` to `100` and the following new metrics have been added: #2797
   * `cortex_bucket_stores_gate_queries_concurrent_max`
   * `cortex_bucket_stores_gate_queries_in_flight`
   * `cortex_bucket_stores_gate_duration_seconds`
 * [CHANGE] Metric `cortex_ingester_flush_reasons` has been renamed to `cortex_ingester_series_flushed_total`, and is now incremented during flush, not when series is enqueued for flushing. #2802
 * [CHANGE] Experimental Delete Series: Metric `cortex_purger_oldest_pending_delete_request_age_seconds` would track age of delete requests since they are over their cancellation period instead of their creation time. #2806
-=======
->>>>>>> cd9e38db
 * [FEATURE] Introduced `ruler.for-outage-tolerance`, Max time to tolerate outage for restoring "for" state of alert. #2783
 * [FEATURE] Introduced `ruler.for-grace-period`, Minimum duration between alert and restored "for" state. This is maintained only for alerts with configured "for" time greater than grace period. #2783
 * [FEATURE] Introduced `ruler.resend-delay`, Minimum amount of time to wait before resending an alert to Alertmanager. #2783
 * [ENHANCEMENT] Experimental: Querier can now optionally query secondary store. This is specified by using `-querier.second-store-engine` option, with values `chunks` or `tsdb`. Standard configuration options for this store are used. Additionally, this querying can be configured to happen only for queries that need data older than `-querier.use-second-store-before-time`. Default value of zero will always query secondary store. #2747
-<<<<<<< HEAD
 * [ENHANCEMENT] Query-tee: increased the `cortex_querytee_request_duration_seconds` metric buckets granularity. #2799
 * [ENHANCEMENT] Query-tee: fail to start if the configured `-backend.preferred` is unknown. #2799
 * [ENHANCEMENT] Ruler: Added the following metrics: #2786
@@ -41,14 +37,7 @@
 * [BUGFIX] Query Frontend: Do not re-split sharded requests around ingester boundaries. #2766
 * [BUGFIX] Experimental Delete Series: Fixed a problem with cache generation numbers prefixed to cache keys. #2800
 
-## 1.2.0 / 2020-06-xx
-(in progress of release: current release candidate is https://github.com/cortexproject/cortex/releases/tag/v1.2.0-rc.0)
-=======
-* [BUGFIX] Fixed the number of reported keys in the background cache queue. #2764
-* [BUGFIX] Fix race in processing of headers in sharded queries. #2762
-
 ## 1.2.0 / 2020-07-01
->>>>>>> cd9e38db
 
 * [CHANGE] Metric `cortex_kv_request_duration_seconds` now includes `name` label to denote which client is being used as well as the `backend` label to denote the KV backend implementation in use. #2648
 * [CHANGE] Experimental Ruler: Rule groups persisted to object storage using the experimental API have an updated object key encoding to better handle special characters. Rule groups previously-stored using object storage must be renamed to the new format. #2646
@@ -190,11 +179,7 @@
 * [BUGFIX] Experimental TSDB: when the querier receives a `/series` request with a time range older than the data stored in the ingester, it now ignores the requested time range and returns known series anyway instead of returning an empty response. This aligns the behaviour with the chunks storage. #2617
 * [BUGFIX] Cassandra: fixed an edge case leading to an invalid CQL query when querying the index on a Cassandra store. #2639
 * [BUGFIX] Ingester: increment series per metric when recovering from WAL or transfer. #2674
-<<<<<<< HEAD
-* [BUGFIX] Fixed `wrong number of arguments for 'mget' command` Redis error when a query has no chunks to lookup from storage. #2700
-=======
 * [BUGFIX] Fixed `wrong number of arguments for 'mget' command` Redis error when a query has no chunks to lookup from storage. #2700 #2796
->>>>>>> cd9e38db
 * [BUGFIX] Ingester: Automatically remove old tmp checkpoints, fixing a potential disk space leak after an ingester crashes. #2726
 
 ## 1.1.0 / 2020-05-21
