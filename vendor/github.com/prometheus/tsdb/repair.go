// Copyright 2018 The Prometheus Authors
// Licensed under the Apache License, Version 2.0 (the "License");
// you may not use this file except in compliance with the License.
// You may obtain a copy of the License at
//
// http://www.apache.org/licenses/LICENSE-2.0
//
// Unless required by applicable law or agreed to in writing, software
// distributed under the License is distributed on an "AS IS" BASIS,
// WITHOUT WARRANTIES OR CONDITIONS OF ANY KIND, either express or implied.
// See the License for the specific language governing permissions and
// limitations under the License.

package tsdb

import (
	"encoding/json"
	"io"
	"io/ioutil"
	"os"
	"path/filepath"

	"github.com/go-kit/kit/log"
	"github.com/go-kit/kit/log/level"
	"github.com/pkg/errors"
	tsdb_errors "github.com/prometheus/tsdb/errors"
	"github.com/prometheus/tsdb/fileutil"
)

// repairBadIndexVersion repairs an issue in index and meta.json persistence introduced in
// commit 129773b41a565fde5156301e37f9a87158030443.
func repairBadIndexVersion(logger log.Logger, dir string) error {
	// All blocks written by Prometheus 2.1 with a meta.json version of 2 are affected.
	// We must actually set the index file version to 2 and revert the meta.json version back to 1.
	dirs, err := blockDirs(dir)
	if err != nil {
		return errors.Wrapf(err, "list block dirs in %q", dir)
	}
<<<<<<< HEAD

	wrapErr := func(err error, d string) error {
		return errors.Wrapf(err, "block dir: %q", d)
	}
=======

	wrapErr := func(err error, d string) error {
		return errors.Wrapf(err, "block dir: %q", d)
	}

	tmpFiles := make([]string, 0, len(dir))
	defer func() {
		for _, tmp := range tmpFiles {
			if err := os.RemoveAll(tmp); err != nil {
				level.Error(logger).Log("msg", "remove tmp file", "err", err.Error())
			}
		}
	}()

>>>>>>> e1ab5495
	for _, d := range dirs {
		meta, err := readBogusMetaFile(d)
		if err != nil {
			return wrapErr(err, d)
		}
		if meta.Version == 1 {
			level.Info(logger).Log(
				"msg", "found healthy block",
				"mint", meta.MinTime,
				"maxt", meta.MaxTime,
				"ulid", meta.ULID,
			)
			continue
		}
		level.Info(logger).Log(
			"msg", "fixing broken block",
			"mint", meta.MinTime,
			"maxt", meta.MaxTime,
			"ulid", meta.ULID,
		)

		repl, err := os.Create(filepath.Join(d, "index.repaired"))
		if err != nil {
			return wrapErr(err, d)
		}
		tmpFiles = append(tmpFiles, repl.Name())

		broken, err := os.Open(filepath.Join(d, indexFilename))
		if err != nil {
			return wrapErr(err, d)
		}
		if _, err := io.Copy(repl, broken); err != nil {
			return wrapErr(err, d)
		}

		var merr tsdb_errors.MultiError

		// Set the 5th byte to 2 to indicate the correct file format version.
		if _, err := repl.WriteAt([]byte{2}, 4); err != nil {
<<<<<<< HEAD
			return wrapErr(err, d)
		}
		if err := fileutil.Fsync(repl); err != nil {
			return wrapErr(err, d)
=======
			merr.Add(wrapErr(err, d))
			merr.Add(wrapErr(repl.Close(), d))
			return merr.Err()
		}
		if err := repl.Sync(); err != nil {
			merr.Add(wrapErr(err, d))
			merr.Add(wrapErr(repl.Close(), d))
			return merr.Err()
>>>>>>> e1ab5495
		}
		if err := repl.Close(); err != nil {
			return wrapErr(err, d)
		}
		if err := broken.Close(); err != nil {
			return wrapErr(err, d)
		}
<<<<<<< HEAD
		if err := renameFile(repl.Name(), broken.Name()); err != nil {
=======
		if err := fileutil.Replace(repl.Name(), broken.Name()); err != nil {
>>>>>>> e1ab5495
			return wrapErr(err, d)
		}
		// Reset version of meta.json to 1.
		meta.Version = 1
<<<<<<< HEAD
		if err := writeMetaFile(d, meta); err != nil {
=======
		if err := writeMetaFile(logger, d, meta); err != nil {
>>>>>>> e1ab5495
			return wrapErr(err, d)
		}
	}
	return nil
}

func readBogusMetaFile(dir string) (*BlockMeta, error) {
	b, err := ioutil.ReadFile(filepath.Join(dir, metaFilename))
	if err != nil {
		return nil, err
	}
	var m BlockMeta

	if err := json.Unmarshal(b, &m); err != nil {
		return nil, err
	}
	if m.Version != 1 && m.Version != 2 {
		return nil, errors.Errorf("unexpected meta file version %d", m.Version)
	}
	return &m, nil
}<|MERGE_RESOLUTION|>--- conflicted
+++ resolved
@@ -36,12 +36,6 @@
 	if err != nil {
 		return errors.Wrapf(err, "list block dirs in %q", dir)
 	}
-<<<<<<< HEAD
-
-	wrapErr := func(err error, d string) error {
-		return errors.Wrapf(err, "block dir: %q", d)
-	}
-=======
 
 	wrapErr := func(err error, d string) error {
 		return errors.Wrapf(err, "block dir: %q", d)
@@ -56,7 +50,6 @@
 		}
 	}()
 
->>>>>>> e1ab5495
 	for _, d := range dirs {
 		meta, err := readBogusMetaFile(d)
 		if err != nil {
@@ -96,12 +89,6 @@
 
 		// Set the 5th byte to 2 to indicate the correct file format version.
 		if _, err := repl.WriteAt([]byte{2}, 4); err != nil {
-<<<<<<< HEAD
-			return wrapErr(err, d)
-		}
-		if err := fileutil.Fsync(repl); err != nil {
-			return wrapErr(err, d)
-=======
 			merr.Add(wrapErr(err, d))
 			merr.Add(wrapErr(repl.Close(), d))
 			return merr.Err()
@@ -110,7 +97,6 @@
 			merr.Add(wrapErr(err, d))
 			merr.Add(wrapErr(repl.Close(), d))
 			return merr.Err()
->>>>>>> e1ab5495
 		}
 		if err := repl.Close(); err != nil {
 			return wrapErr(err, d)
@@ -118,20 +104,12 @@
 		if err := broken.Close(); err != nil {
 			return wrapErr(err, d)
 		}
-<<<<<<< HEAD
-		if err := renameFile(repl.Name(), broken.Name()); err != nil {
-=======
 		if err := fileutil.Replace(repl.Name(), broken.Name()); err != nil {
->>>>>>> e1ab5495
 			return wrapErr(err, d)
 		}
 		// Reset version of meta.json to 1.
 		meta.Version = 1
-<<<<<<< HEAD
-		if err := writeMetaFile(d, meta); err != nil {
-=======
 		if err := writeMetaFile(logger, d, meta); err != nil {
->>>>>>> e1ab5495
 			return wrapErr(err, d)
 		}
 	}
